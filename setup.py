--- conflicted
+++ resolved
@@ -102,13 +102,9 @@
 
 if dpcpp:
     DPCPP_CFLAGS = ['-D_DPCPP_', '-DONEAPI_DAAL_USE_MKL_GPU_FUNC']
-<<<<<<< HEAD
-    DPCPP_LIBS = ['OpenCL', 'sycl', 'daal_sycl', 'ze_loader']
-=======
     DPCPP_LIBS = ['OpenCL', 'sycl', 'daal_sycl']
     if dal_build_version == (2021,6):
             DPCPP_LIBS.append('ze_loader')
->>>>>>> d249de2b
 else:
     DPCPP_CFLAGS = []
     DPCPP_LIBS = []
