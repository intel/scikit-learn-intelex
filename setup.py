#! /usr/bin/env python
# ===============================================================================
# Copyright 2014 Intel Corporation
#
# Licensed under the Apache License, Version 2.0 (the "License");
# you may not use this file except in compliance with the License.
# You may obtain a copy of the License at
#
#     http://www.apache.org/licenses/LICENSE-2.0
#
# Unless required by applicable law or agreed to in writing, software
# distributed under the License is distributed on an "AS IS" BASIS,
# WITHOUT WARRANTIES OR CONDITIONS OF ANY KIND, either express or implied.
# See the License for the specific language governing permissions and
# limitations under the License.
# ===============================================================================

# System imports
import os
import sys
import time
from setuptools import setup, Extension
import setuptools.command.develop as orig_develop
import distutils.command.build as orig_build
from os.path import join as jp
import pathlib
from distutils.sysconfig import get_config_vars
from Cython.Build import cythonize
import glob
import numpy as np
from scripts.version import get_onedal_version
import scripts.build_backend as build_backend
from scripts.package_helpers import get_packages_with_tests

try:
    from ctypes.utils import find_library
except ImportError:
    from ctypes.util import find_library

IS_WIN = False
IS_MAC = False
IS_LIN = False

dal_root = os.environ.get('DALROOT')

if dal_root is None:
    raise RuntimeError("Not set DALROOT variable")

if 'linux' in sys.platform:
    IS_LIN = True
    lib_dir = jp(dal_root, 'lib', 'intel64')
elif sys.platform == 'darwin':
    IS_MAC = True
    lib_dir = jp(dal_root, 'lib')
elif sys.platform in ['win32', 'cygwin']:
    IS_WIN = True
    lib_dir = jp(dal_root, 'lib', 'intel64')
else:
    assert False, sys.platform + ' not supported'

ONEDAL_MAJOR_BINARY_VERSION, ONEDAL_MINOR_BINARY_VERSION = get_onedal_version(
    dal_root, 'binary')
ONEDAL_VERSION = get_onedal_version(dal_root)
ONEDAL_2021_3 = 2021 * 10000 + 3 * 100
ONEDAL_2023_0_1 = 2023 * 10000 + 0 * 100 + 1
is_onedal_iface = os.environ.get(
    'OFF_ONEDAL_IFACE') is None and ONEDAL_VERSION >= ONEDAL_2021_3

d4p_version = (os.environ['DAAL4PY_VERSION'] if 'DAAL4PY_VERSION' in os.environ
               else time.strftime('%Y%m%d.%H%M%S'))

trues = ['true', 'True', 'TRUE', '1', 't', 'T', 'y', 'Y', 'Yes', 'yes', 'YES']
no_dist = True if 'NO_DIST' in os.environ and os.environ['NO_DIST'] in trues else False
no_stream = 'NO_STREAM' in os.environ and os.environ['NO_STREAM'] in trues
mpi_root = None if no_dist else os.environ['MPIROOT']
dpcpp = True if 'DPCPPROOT' in os.environ else False
dpcpp_root = None if not dpcpp else os.environ['DPCPPROOT']

try:
    import dpctl
    dpctl_available = dpctl.__version__ >= '0.14'
except ImportError:
    dpctl_available = False

build_distribute = dpcpp and dpctl_available and not no_dist and IS_LIN


daal_lib_dir = lib_dir if (IS_MAC or os.path.isdir(
    lib_dir)) else os.path.dirname(lib_dir)
ONEDAL_LIBDIRS = [daal_lib_dir]
if IS_WIN:
    ONEDAL_LIBDIRS.append(f"{os.environ.get('CONDA_PREFIX')}/Library/lib")

if no_stream:
    print('\nDisabling support for streaming mode\n')
if no_dist:
    print('\nDisabling support for distributed mode\n')
    DIST_CFLAGS = []
    DIST_CPPS = []
    MPI_INCDIRS = []
    MPI_LIBDIRS = []
    MPI_LIBS = []
    MPI_CPPS = []
else:
    DIST_CFLAGS = ['-D_DIST_', ]
    DIST_CPPS = ['src/transceiver.cpp']
    MPI_INCDIRS = [jp(mpi_root, 'include')]
    MPI_LIBDIRS = [jp(mpi_root, 'lib')]
    MPI_LIBNAME = getattr(os.environ, 'MPI_LIBNAME', None)
    if MPI_LIBNAME:
        MPI_LIBS = [MPI_LIBNAME]
    elif IS_WIN:
        if os.path.isfile(jp(mpi_root, 'lib', 'mpi.lib')):
            MPI_LIBS = ['mpi']
        if os.path.isfile(jp(mpi_root, 'lib', 'impi.lib')):
            MPI_LIBS = ['impi']
        assert MPI_LIBS, "Couldn't find MPI library"
    else:
        MPI_LIBS = ['mpi']
    MPI_CPPS = ['src/mpi/mpi_transceiver.cpp']


def get_sdl_cflags():
    if IS_LIN or IS_MAC:
        return DIST_CFLAGS + ['-fstack-protector-strong', '-fPIC',
                              '-D_FORTIFY_SOURCE=2', '-Wformat',
                              '-Wformat-security', '-fno-strict-overflow',
                              '-fno-delete-null-pointer-checks']
    if IS_WIN:
        return DIST_CFLAGS + ['-GS']


def get_sdl_ldflags():
    if IS_LIN:
        return ['-Wl,-z,noexecstack,-z,relro,-z,now,-fstack-protector-strong,'
                '-fno-strict-overflow,-fno-delete-null-pointer-checks,-fwrapv']
    if IS_MAC:
        return ['-fstack-protector-strong',
                '-fno-strict-overflow',
                '-fno-delete-null-pointer-checks',
                '-fwrapv']
    if IS_WIN:
        return ['-NXCompat', '-DynamicBase']


def get_daal_type_defines():
    daal_type_defines = ['DAAL_ALGORITHM_FP_TYPE',
                         'DAAL_SUMMARY_STATISTICS_TYPE',
                         'DAAL_DATA_TYPE']
    return [(d, 'double') for d in daal_type_defines]


def get_libs(iface='daal'):
    major_version = ONEDAL_MAJOR_BINARY_VERSION
    if IS_WIN:
        libraries_plat = [f'onedal_core_dll.{major_version}']
        onedal_lib = [f'onedal_dll.{major_version}']
        onedal_dpc_lib = [f'onedal_dpc_dll.{major_version}']
    elif IS_MAC:
        libraries_plat = [f'onedal_core.{major_version}',
                          f'onedal_thread.{major_version}']
        onedal_lib = [f'onedal.{major_version}']
        onedal_dpc_lib = [f'onedal_dpc.{major_version}']
    else:
        libraries_plat = [f':libonedal_core.so.{major_version}',
                          f':libonedal_thread.so.{major_version}']
        onedal_lib = [f':libonedal.so.{major_version}']
        onedal_dpc_lib = [f':libonedal_dpc.so.{major_version}']
    if iface == 'onedal':
        libraries_plat = onedal_lib + libraries_plat
    elif iface == 'onedal_dpc':
        libraries_plat = onedal_dpc_lib + libraries_plat
    return libraries_plat


def get_build_options():
    include_dir_plat = [os.path.abspath('./src'),
                        os.path.abspath('.'),
                        dal_root + '/include', ]
    # FIXME it is a wrong place for this dependency
    if not no_dist:
        include_dir_plat.append(mpi_root + '/include')
    using_intel = os.environ.get('cc', '') in [
        'icc', 'icpc', 'icl', 'dpcpp', 'icx', 'icpx']
    eca = ['-DPY_ARRAY_UNIQUE_SYMBOL=daal4py_array_API',
           '-DD4P_VERSION="' + d4p_version + '"', '-DNPY_ALLOW_THREADS=1']
    ela = []

    if using_intel and IS_WIN:
        include_dir_plat.append(
            jp(os.environ.get('ICPP_COMPILER16', ''), 'compiler', 'include'))
        eca += ['-std=c++17', '-w', '/MD']
    elif not using_intel and IS_WIN:
        eca += ['-wd4267', '-wd4244', '-wd4101', '-wd4996', '/std:c++17']
    else:
        eca += ['-std=c++17', '-w', ]  # '-D_GLIBCXX_USE_CXX11_ABI=0']

    # Security flags
    eca += get_sdl_cflags()
    ela += get_sdl_ldflags()

    if IS_MAC:
        eca.append('-stdlib=libc++')
        ela.append('-stdlib=libc++')
        ela.append("-Wl,-rpath,{}".format(daal_lib_dir))
        ela.append("-Wl,-rpath,@loader_path/../../../")
    elif IS_WIN:
        ela.append('-IGNORE:4197')
    elif IS_LIN and not any(x in os.environ and '-g' in os.environ[x]
                            for x in ['CPPFLAGS', 'CFLAGS', 'LDFLAGS']):
        ela.append('-s')
    if IS_LIN:
        ela.append("-fPIC")
        ela.append("-Wl,-rpath,$ORIGIN/../../../")
    return eca, ela, include_dir_plat


def getpyexts():
    eca, ela, include_dir_plat = get_build_options()
    libraries_plat = get_libs("daal")

    exts = []

    ext = Extension('daal4py._daal4py',
                    [os.path.abspath('src/daal4py.cpp'),
                     os.path.abspath('build/daal4py_cpp.cpp'),
                     os.path.abspath('build/daal4py_cy.pyx')] + DIST_CPPS,
                    depends=glob.glob(jp(os.path.abspath('src'), '*.h')),
                    include_dirs=include_dir_plat + [np.get_include()],
                    extra_compile_args=eca,
                    define_macros=get_daal_type_defines(),
                    extra_link_args=ela,
                    libraries=libraries_plat,
                    library_dirs=ONEDAL_LIBDIRS,
                    language='c++')
    exts.extend(cythonize(ext))

    if dpcpp:
        if IS_LIN or IS_MAC:
            runtime_oneapi_dirs = ["$ORIGIN/oneapi"]
        elif IS_WIN:
            runtime_oneapi_dirs = []

        ext = Extension('daal4py._oneapi',
                        [os.path.abspath('src/oneapi/oneapi.pyx'), ],
                        depends=['src/oneapi/oneapi.h', 'src/oneapi/oneapi_backend.h'],
                        include_dirs=include_dir_plat + [np.get_include()],
                        extra_compile_args=eca,
                        extra_link_args=ela,
                        define_macros=[
                            ('NPY_NO_DEPRECATED_API',
                             'NPY_1_7_API_VERSION')
                        ],
                        libraries=['oneapi_backend'] + libraries_plat,
                        library_dirs=['daal4py/oneapi'] + ONEDAL_LIBDIRS,
                        runtime_library_dirs=runtime_oneapi_dirs,
                        language='c++')
        exts.extend(cythonize(ext))

    if not no_dist:
        mpi_include_dir = include_dir_plat + [np.get_include()] + MPI_INCDIRS
        mpi_depens = glob.glob(jp(os.path.abspath('src'), '*.h'))
        mpi_extra_link = ela + ["-Wl,-rpath,{}".format(x) for x in MPI_LIBDIRS]
        exts.append(Extension('daal4py.mpi_transceiver',
                              MPI_CPPS,
                              depends=mpi_depens,
                              include_dirs=mpi_include_dir,
                              extra_compile_args=eca,
                              define_macros=get_daal_type_defines(),
                              extra_link_args=mpi_extra_link,
                              libraries=libraries_plat + MPI_LIBS,
                              library_dirs=ONEDAL_LIBDIRS + MPI_LIBDIRS,
                              language='c++'))
    return exts


cfg_vars = get_config_vars()
for key, value in get_config_vars().items():
    if isinstance(value, str):
        cfg_vars[key] = value.replace(
            "-Wstrict-prototypes", "").replace('-DNDEBUG', '')


def gen_pyx(odir):
    gtr_files = glob.glob(
        jp(os.path.abspath('generator'), '*')) + ['./setup.py']
    src_files = [os.path.abspath('build/daal4py_cpp.h'),
                 os.path.abspath('build/daal4py_cpp.cpp'),
                 os.path.abspath('build/daal4py_cy.pyx')]
    if all(os.path.isfile(x) for x in src_files):
        src_files.sort(key=os.path.getmtime)
        gtr_files.sort(key=os.path.getmtime, reverse=True)
        if os.path.getmtime(src_files[0]) > os.path.getmtime(gtr_files[0]):
            print('Generated files are all newer than generator code.'
                  'Skipping code generation')
            return

    from generator.gen_daal4py import gen_daal4py
    odir = os.path.abspath(odir)
    if not os.path.isdir(odir):
        os.mkdir(odir)
    gen_daal4py(dal_root, odir, d4p_version,
                no_dist=no_dist, no_stream=no_stream)


gen_pyx(os.path.abspath('./build'))


def build_oneapi_backend():
    eca, ela, includes = get_build_options()
    cc = 'icx'
    if IS_WIN:
        cxx = 'icx'
    else:
        cxx = 'icpx'
    eca = ['-fsycl'] + ['-fsycl-device-code-split=per_kernel'] + eca
    ela = ['-fsycl'] + ['-fsycl-device-code-split=per_kernel'] + ela

    return build_backend.build_cpp(
        cc=cc,
        cxx=cxx,
        sources=['src/oneapi/oneapi_backend.cpp'],
        targetname='oneapi_backend',
        targetprefix='' if IS_WIN else 'lib',
        targetsuffix='.dll' if IS_WIN else '.so',
        libs=get_libs('daal') + ['OpenCL', 'onedal_sycl'],
        libdirs=ONEDAL_LIBDIRS,
        includes=includes,
        eca=eca,
        ela=ela,
        defines=[],
        installpath='daal4py/oneapi/'
    )


def get_onedal_py_libs():
    ext_suffix = get_config_vars('EXT_SUFFIX')[0]
    libs = [f'_onedal_py_host{ext_suffix}', f'_onedal_py_dpc{ext_suffix}']
    if IS_WIN:
        ext_suffix_lib = ext_suffix.replace('.dll', '.lib')
        libs += [f'_onedal_py_host{ext_suffix_lib}',
                 f'_onedal_py_dpc{ext_suffix_lib}']
    return libs


class custom_build():
    def run(self):
        if is_onedal_iface:
            cxx = os.getenv('CXX', 'cl' if IS_WIN else 'g++')
            build_backend.custom_build_cmake_clib(
                'host', cxx, ONEDAL_MAJOR_BINARY_VERSION, no_dist=no_dist)
        if dpcpp:
            build_oneapi_backend()
            if is_onedal_iface:
                build_backend.custom_build_cmake_clib(
                    'dpc', ONEDAL_MAJOR_BINARY_VERSION, no_dist=no_dist)

    def post_build(self):
        if IS_MAC:
            import subprocess
            # manually fix incorrect install_name of oneDAL 2023.0.1 libs
            major_version = ONEDAL_MAJOR_BINARY_VERSION
            major_is_available = find_library(
                f'libonedal_core.{major_version}.dylib') is not None
            if major_is_available and ONEDAL_VERSION == ONEDAL_2023_0_1:
                extension_libs = list(pathlib.Path('.').glob('**/*darwin.so'))
                onedal_libs = [
                    'onedal',
                    'onedal_dpc',
                    'onedal_core',
                    'onedal_thread']
                for ext_lib in extension_libs:
                    for onedal_lib in onedal_libs:
                        subprocess.call(
                            '/usr/bin/install_name_tool -change '
                            f'lib{onedal_lib}.dylib '
                            f'lib{onedal_lib}.{major_version}.dylib '
                            f'{ext_lib}'.split(' '), shell=False)


class develop(orig_develop.develop, custom_build):
    def run(self):
        custom_build.run(self)
        super().run()
        custom_build.post_build(self)


class build(orig_build.build, custom_build):
    def run(self):
        custom_build.run(self)
        super().run()
        custom_build.post_build(self)


project_urls = {
    'Bug Tracker': 'https://github.com/IntelPython/daal4py/issues',
    'Documentation': 'https://intelpython.github.io/daal4py/',
    'Source Code': 'https://github.com/IntelPython/daal4py'
}

with open('README.md', 'r', encoding='utf8') as f:
    long_description = f.read()

packages_with_tests = [
    'daal4py',
    'daal4py.oneapi',
    'daal4py.sklearn',
    'daal4py.sklearn.cluster',
    'daal4py.sklearn.decomposition',
    'daal4py.sklearn.ensemble',
    'daal4py.sklearn.linear_model',
    'daal4py.sklearn.manifold',
    'daal4py.sklearn.metrics',
    'daal4py.sklearn.neighbors',
    'daal4py.sklearn.monkeypatch',
    'daal4py.sklearn.svm',
    'daal4py.sklearn.utils',
    'daal4py.sklearn.model_selection',
    'onedal',
    'onedal.common',
    'onedal.datatypes',
    'onedal.decomposition',
    'onedal.ensemble',
    'onedal.neighbors',
    'onedal.primitives',
    'onedal.svm']

if ONEDAL_VERSION >= 20230100:
    packages_with_tests += [
        'onedal.basic_statistics',
        'onedal.linear_model']

if build_distribute:
    packages_with_tests += [
        'onedal.spmd',
<<<<<<< HEAD
        'onedal.spmd.decomposition']
=======
        'onedal.spmd.decomposition',
        'onedal.spmd.ensemble']
>>>>>>> e887d996
    if ONEDAL_VERSION >= 20230100:
        packages_with_tests += [
            'onedal.spmd.basic_statistics',
            'onedal.spmd.linear_model',
            'onedal.spmd.neighbors']

setup(
    name="daal4py",
    description="A convenient Python API to Intel(R) oneAPI Data Analytics Library",
    long_description=long_description,
    long_description_content_type="text/markdown",
    license="Apache-2.0",
    author="Intel Corporation",
    version=d4p_version,
    url='https://github.com/IntelPython/daal4py',
    author_email="scripting@intel.com",
    maintainer_email="onedal.maintainers@intel.com",
    project_urls=project_urls,
    cmdclass={'develop': develop, 'build': build},
    classifiers=[
        'Development Status :: 5 - Production/Stable',
        'Environment :: Console',
        'Intended Audience :: Developers',
        'Intended Audience :: Other Audience',
        'Intended Audience :: Science/Research',
        'License :: OSI Approved :: Apache Software License',
        'Operating System :: MacOS :: MacOS X',
        'Operating System :: Microsoft :: Windows',
        'Operating System :: POSIX :: Linux',
        'Programming Language :: Python :: 3',
        'Programming Language :: Python :: 3.7',
        'Programming Language :: Python :: 3.8',
        'Programming Language :: Python :: 3.9',
        "Programming Language :: Python :: 3.10",
        "Programming Language :: Python :: 3.11",
        'Topic :: Scientific/Engineering',
        'Topic :: System',
        'Topic :: Software Development',
    ],
    python_requires='>=3.7',
    install_requires=[
        "scikit-learn>=0.24",
        "numpy>=1.19.5 ; python_version <= '3.9'",
        "numpy>=1.21.6 ; python_version == '3.10'",
        "numpy>=1.23.5 ; python_version >= '3.11'"
    ],
    keywords=[
        'machine learning',
        'scikit-learn',
        'data science',
        'data analytics'
    ],
    packages=get_packages_with_tests(packages_with_tests),
    package_data={
        'daal4py.oneapi': [
            'liboneapi_backend.so',
            'oneapi_backend.lib',
            'oneapi_backend.dll',
        ],
        'onedal': get_onedal_py_libs()
    },
    ext_modules=getpyexts()
)<|MERGE_RESOLUTION|>--- conflicted
+++ resolved
@@ -433,12 +433,8 @@
 if build_distribute:
     packages_with_tests += [
         'onedal.spmd',
-<<<<<<< HEAD
-        'onedal.spmd.decomposition']
-=======
         'onedal.spmd.decomposition',
         'onedal.spmd.ensemble']
->>>>>>> e887d996
     if ONEDAL_VERSION >= 20230100:
         packages_with_tests += [
             'onedal.spmd.basic_statistics',
