--- conflicted
+++ resolved
@@ -400,6 +400,41 @@
 
 with open('README.md', 'r', encoding='utf8') as f:
     long_description = f.read()
+
+packages_with_tests = [
+    'daal4py',
+    'daal4py.oneapi',
+    'daal4py.sklearn',
+    'daal4py.sklearn.cluster',
+    'daal4py.sklearn.decomposition',
+    'daal4py.sklearn.ensemble',
+    'daal4py.sklearn.linear_model',
+    'daal4py.sklearn.manifold',
+    'daal4py.sklearn.metrics',
+    'daal4py.sklearn.neighbors',
+    'daal4py.sklearn.monkeypatch',
+    'daal4py.sklearn.svm',
+    'daal4py.sklearn.utils',
+    'daal4py.sklearn.model_selection',
+    'onedal',
+    'onedal.ensemble',
+    'onedal.decomposition',
+    'onedal.svm',
+    'onedal.neighbors',
+    'onedal.primitives',
+    'onedal.datatypes',
+    'onedal.common'
+    ]
+
+if ONEDAL_VERSION >= 20230100:
+    packages_with_tests += ['onedal.linear_model']
+
+if build_distribute:
+    packages_with_tests += [
+        'onedal.spmd',
+        'onedal.spmd.ensemble',
+        'onedal.spmd.linear_model'
+    ]
 
 setup(
     name="daal4py",
@@ -447,36 +482,7 @@
         'data science',
         'data analytics'
     ],
-    packages=get_packages_with_tests([
-        'daal4py',
-        'daal4py.oneapi',
-        'daal4py.sklearn',
-        'daal4py.sklearn.cluster',
-        'daal4py.sklearn.decomposition',
-        'daal4py.sklearn.ensemble',
-        'daal4py.sklearn.linear_model',
-        'daal4py.sklearn.manifold',
-        'daal4py.sklearn.metrics',
-        'daal4py.sklearn.neighbors',
-        'daal4py.sklearn.monkeypatch',
-        'daal4py.sklearn.svm',
-        'daal4py.sklearn.utils',
-        'daal4py.sklearn.model_selection',
-        'onedal',
-        'onedal.ensemble',
-<<<<<<< HEAD
-=======
-        'onedal.decomposition',
->>>>>>> 94744b25
-        'onedal.svm',
-        'onedal.spmd',
-        'onedal.spmd.ensemble',
-        'onedal.neighbors',
-        'onedal.primitives',
-        'onedal.datatypes',
-        'onedal.common'
-    ] + (['onedal.linear_model'] if ONEDAL_VERSION >= 20230100 else []) + (
-        ['onedal.spmd', 'onedal.spmd.linear_model'] if build_distribute else [])),
+    packages=get_packages_with_tests(packages_with_tests),
     package_data={
         'daal4py.oneapi': [
             'liboneapi_backend.so',
