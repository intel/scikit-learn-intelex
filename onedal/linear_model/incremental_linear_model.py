# ==============================================================================
# Copyright 2024 Intel Corporation
#
# Licensed under the Apache License, Version 2.0 (the "License");
# you may not use this file except in compliance with the License.
# You may obtain a copy of the License at
#
#     http://www.apache.org/licenses/LICENSE-2.0
#
# Unless required by applicable law or agreed to in writing, software
# distributed under the License is distributed on an "AS IS" BASIS,
# WITHOUT WARRANTIES OR CONDITIONS OF ANY KIND, either express or implied.
# See the License for the specific language governing permissions and
# limitations under the License.
# ==============================================================================

import numpy as np

from daal4py.sklearn._utils import get_dtype

from .._config import _get_config
from ..common.hyperparameters import get_hyperparameters
from ..datatypes import from_table, to_table
from ..utils import _check_X_y, _num_features
from ..utils._array_api import _get_sycl_namespace
from .linear_model import BaseLinearRegression


class IncrementalLinearRegression(BaseLinearRegression):
    """
    Incremental Linear Regression oneDAL implementation.

    Parameters
    ----------
    fit_intercept : bool, default=True
        Whether to calculate the intercept for this model. If set
        to False, no intercept will be used in calculations
        (i.e. data is expected to be centered).

    copy_X : bool, default=True
        If True, X will be copied; else, it may be overwritten.

    algorithm : string, default="norm_eq"
        Algorithm used for computation on oneDAL side
    """

    def __init__(self, fit_intercept=True, copy_X=False, algorithm="norm_eq"):
        super().__init__(fit_intercept=fit_intercept, copy_X=copy_X, algorithm=algorithm)
        self._reset()

    def _reset(self):
        self._partial_result = self._get_backend(
            "linear_model", "regression", "partial_train_result"
        )

    def partial_fit(self, X, y, queue=None):
        """
        Computes partial data for linear regression
        from data batch X and saves it to `_partial_result`.
        Parameters
        ----------
        X : array-like of shape (n_samples, n_features)
            Training data batch, where `n_samples` is the number of samples
            in the batch, and `n_features` is the number of features.

        y: array-like of shape (n_samples,) or (n_samples, n_targets) in
            case of multiple targets
            Responses for training data.

        queue : dpctl.SyclQueue
            If not None, use this queue for computations.
        Returns
        -------
        self : object
            Returns the instance itself.
        """
        module = self._get_backend("linear_model", "regression")

        self._sua_iface, self._xp, _ = _get_sycl_namespace(X, y)
        if self._xp is None:
            self._xp = np
        use_raw_input = _get_config().get("use_raw_input") is True
        if use_raw_input and self._sua_iface is not None:
            queue = X.sycl_queue

        self._queue = queue
        policy = self._get_policy(queue, X)

<<<<<<< HEAD
        X, y = _convert_to_supported(policy, X, y)

        if not hasattr(self, "_dtype"):
            self._dtype = get_dtype(X)
            self._params = self._get_onedal_params(self._dtype)

        if not use_raw_input:
            y = np.asarray(y, dtype=self._dtype)

            X, y = _check_X_y(
                X,
                y,
                dtype=[np.float64, np.float32],
                accept_2d_y=True,
                force_all_finite=False,
            )

        self.n_features_in_ = _num_features(X, fallback_1d=True)
        X_table, y_table = to_table(X, y, sua_iface=self._sua_iface)
=======
        X, y = _check_X_y(
            X, y, dtype=[np.float64, np.float32], accept_2d_y=True, force_all_finite=False
        )
        y = np.asarray(y, dtype=X.dtype)

        self.n_features_in_ = _num_features(X, fallback_1d=True)

        X_table, y_table = to_table(X, y, queue=queue)

        if not hasattr(self, "_dtype"):
            self._dtype = X_table.dtype
            self._params = self._get_onedal_params(self._dtype)

>>>>>>> c1229d91
        hparams = get_hyperparameters("linear_regression", "train")
        if hparams is not None and not hparams.is_default:
            self._partial_result = module.partial_train(
                policy,
                self._params,
                hparams.backend,
                self._partial_result,
                X_table,
                y_table,
            )
        else:
            self._partial_result = module.partial_train(
                policy, self._params, self._partial_result, X_table, y_table
            )

    def finalize_fit(self, queue=None):
        """
        Finalizes linear regression computation and obtains coefficients
        from the current `_partial_result`.

        Parameters
        ----------
        queue : dpctl.SyclQueue
            If not None, use this queue for computations.

        Returns
        -------
        self : object
            Returns the instance itself.
        """

        if queue is not None:
            policy = self._get_policy(queue)
        else:
            policy = self._get_policy(self._queue)

        module = self._get_backend("linear_model", "regression")
        hparams = get_hyperparameters("linear_regression", "train")
        if hparams is not None and not hparams.is_default:
            result = module.finalize_train(
                policy, self._params, hparams.backend, self._partial_result
            )
        else:
            result = module.finalize_train(policy, self._params, self._partial_result)

        self._onedal_model = result.model

        packed_coefficients = from_table(
            result.model.packed_coefficients,
            sua_iface=self._sua_iface,
            sycl_queue=self._queue,
            xp=self._xp,
        )
        self.coef_, self.intercept_ = (
            self._xp.squeeze(packed_coefficients[:, 1:]),
            self._xp.squeeze(packed_coefficients[:, 0]),
        )

        return self


class IncrementalRidge(BaseLinearRegression):
    """
    Incremental Ridge Regression oneDAL implementation.

    Parameters
    ----------
    alpha : float, default=1.0
        Regularization strength; must be a positive float. Regularization
        improves the conditioning of the problem and reduces the variance of
        the estimates. Larger values specify stronger regularization.

    fit_intercept : bool, default=True
        Whether to calculate the intercept for this model. If set
        to False, no intercept will be used in calculations
        (i.e. data is expected to be centered).

    copy_X : bool, default=True
        If True, X will be copied; else, it may be overwritten.

    algorithm : string, default="norm_eq"
        Algorithm used for computation on oneDAL side
    """

    def __init__(self, alpha=1.0, fit_intercept=True, copy_X=False, algorithm="norm_eq"):
        module = self._get_backend("linear_model", "regression")
        super().__init__(
            fit_intercept=fit_intercept, alpha=alpha, copy_X=copy_X, algorithm=algorithm
        )
        self._partial_result = module.partial_train_result()

    def _reset(self):
        module = self._get_backend("linear_model", "regression")
        self._partial_result = module.partial_train_result()

    def partial_fit(self, X, y, queue=None):
        """
        Computes partial data for ridge regression
        from data batch X and saves it to `_partial_result`.
        Parameters
        ----------
        X : array-like of shape (n_samples, n_features)
            Training data batch, where `n_samples` is the number of samples
            in the batch, and `n_features` is the number of features.

        y: array-like of shape (n_samples,) or (n_samples, n_targets) in
            case of multiple targets
            Responses for training data.

        queue : dpctl.SyclQueue
            If not None, use this queue for computations.
        Returns
        -------
        self : object
            Returns the instance itself.
        """
        module = self._get_backend("linear_model", "regression")

        self._sua_iface, self._xp, _ = _get_sycl_namespace(X)
        if self._xp is None:
            self._xp = np
        use_raw_input = _get_config().get("use_raw_input") is True
        if use_raw_input and self._sua_iface is not None:
            queue = X.sycl_queue

        self._queue = queue
        policy = self._get_policy(queue, X)

<<<<<<< HEAD
        X, y = _convert_to_supported(policy, X, y)

        if not hasattr(self, "_dtype"):
            self._dtype = get_dtype(X)
            self._params = self._get_onedal_params(self._dtype)

        if not use_raw_input:
            y = np.asarray(y, dtype=self._dtype)

            X, y = _check_X_y(
                X,
                y,
                dtype=[np.float64, np.float32],
                accept_2d_y=True,
                force_all_finite=False,
            )

        self.n_features_in_ = _num_features(X, fallback_1d=True)
        X_table, y_table = to_table(X, y, sua_iface=self._sua_iface)
=======
        X, y = _check_X_y(
            X, y, dtype=[np.float64, np.float32], accept_2d_y=True, force_all_finite=False
        )
        y = np.asarray(y, dtype=X.dtype)

        self.n_features_in_ = _num_features(X, fallback_1d=True)

        X_table, y_table = to_table(X, y, queue=queue)

        if not hasattr(self, "_dtype"):
            self._dtype = X_table.dtype
            self._params = self._get_onedal_params(self._dtype)

>>>>>>> c1229d91
        self._partial_result = module.partial_train(
            policy, self._params, self._partial_result, X_table, y_table
        )

    def finalize_fit(self, queue=None):
        """
        Finalizes ridge regression computation and obtains coefficients
        from the current `_partial_result`.

        Parameters
        ----------
        queue : dpctl.SyclQueue
            If available, uses provided queue for computations.

        Returns
        -------
        self : object
            Returns the instance itself.
        """
        module = self._get_backend("linear_model", "regression")
        if queue is not None:
            policy = self._get_policy(queue)
        else:
            policy = self._get_policy(self._queue)
        result = module.finalize_train(policy, self._params, self._partial_result)

        self._onedal_model = result.model

        packed_coefficients = from_table(
            result.model.packed_coefficients,
            sua_iface=self._sua_iface,
            sycl_queue=self._queue,
            xp=self._xp,
        )
        self.coef_, self.intercept_ = (
            self._xp.squeeze(packed_coefficients[:, 1:]),
            self._xp.squeeze(packed_coefficients[:, 0]),
        )

        return self<|MERGE_RESOLUTION|>--- conflicted
+++ resolved
@@ -79,23 +79,11 @@
         self._sua_iface, self._xp, _ = _get_sycl_namespace(X, y)
         if self._xp is None:
             self._xp = np
+
         use_raw_input = _get_config().get("use_raw_input") is True
         if use_raw_input and self._sua_iface is not None:
             queue = X.sycl_queue
-
-        self._queue = queue
-        policy = self._get_policy(queue, X)
-
-<<<<<<< HEAD
-        X, y = _convert_to_supported(policy, X, y)
-
-        if not hasattr(self, "_dtype"):
-            self._dtype = get_dtype(X)
-            self._params = self._get_onedal_params(self._dtype)
-
         if not use_raw_input:
-            y = np.asarray(y, dtype=self._dtype)
-
             X, y = _check_X_y(
                 X,
                 y,
@@ -103,14 +91,10 @@
                 accept_2d_y=True,
                 force_all_finite=False,
             )
-
-        self.n_features_in_ = _num_features(X, fallback_1d=True)
-        X_table, y_table = to_table(X, y, sua_iface=self._sua_iface)
-=======
-        X, y = _check_X_y(
-            X, y, dtype=[np.float64, np.float32], accept_2d_y=True, force_all_finite=False
-        )
-        y = np.asarray(y, dtype=X.dtype)
+            y = np.asarray(y, dtype=X.dtype)
+
+        self._queue = queue
+        policy = self._get_policy(queue, X)
 
         self.n_features_in_ = _num_features(X, fallback_1d=True)
 
@@ -120,7 +104,6 @@
             self._dtype = X_table.dtype
             self._params = self._get_onedal_params(self._dtype)
 
->>>>>>> c1229d91
         hparams = get_hyperparameters("linear_regression", "train")
         if hparams is not None and not hparams.is_default:
             self._partial_result = module.partial_train(
@@ -249,16 +232,7 @@
         self._queue = queue
         policy = self._get_policy(queue, X)
 
-<<<<<<< HEAD
-        X, y = _convert_to_supported(policy, X, y)
-
-        if not hasattr(self, "_dtype"):
-            self._dtype = get_dtype(X)
-            self._params = self._get_onedal_params(self._dtype)
-
         if not use_raw_input:
-            y = np.asarray(y, dtype=self._dtype)
-
             X, y = _check_X_y(
                 X,
                 y,
@@ -266,14 +240,7 @@
                 accept_2d_y=True,
                 force_all_finite=False,
             )
-
-        self.n_features_in_ = _num_features(X, fallback_1d=True)
-        X_table, y_table = to_table(X, y, sua_iface=self._sua_iface)
-=======
-        X, y = _check_X_y(
-            X, y, dtype=[np.float64, np.float32], accept_2d_y=True, force_all_finite=False
-        )
-        y = np.asarray(y, dtype=X.dtype)
+            y = np.asarray(y, dtype=self._dtype)
 
         self.n_features_in_ = _num_features(X, fallback_1d=True)
 
@@ -283,7 +250,6 @@
             self._dtype = X_table.dtype
             self._params = self._get_onedal_params(self._dtype)
 
->>>>>>> c1229d91
         self._partial_result = module.partial_train(
             policy, self._params, self._partial_result, X_table, y_table
         )
