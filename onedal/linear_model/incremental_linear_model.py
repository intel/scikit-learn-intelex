--- conflicted
+++ resolved
@@ -14,21 +14,14 @@
 # limitations under the License.
 # ==============================================================================
 
-from abc import abstractmethod
-
 import numpy as np
 from daal4py.sklearn._utils import get_dtype
 from onedal._device_offload import SyclQueueManager, supports_queue
 from onedal.common._backend import bind_default_backend
 
 from ..common.hyperparameters import get_hyperparameters
-<<<<<<< HEAD
-from ..datatypes import _convert_to_supported, from_table, to_table
+from ..datatypes import from_table, to_table
 from ..utils.validation import _check_X_y, _num_features
-=======
-from ..datatypes import from_table, to_table
-from ..utils import _check_X_y, _num_features
->>>>>>> c6311279
 from .linear_model import BaseLinearRegression
 
 
@@ -91,21 +84,7 @@
         self : object
             Returns the instance itself.
         """
-<<<<<<< HEAD
-        X, y = _convert_to_supported(X, y)
-
-        if not hasattr(self, "_dtype"):
-            self._dtype = get_dtype(X)
-            self._params = self._get_onedal_params(self._dtype)
-
-        y = np.asarray(y, dtype=self._dtype)
-=======
-        module = self._get_backend("linear_model", "regression")
-
         self._queue = queue
-        policy = self._get_policy(queue, X)
->>>>>>> c6311279
-
         X, y = _check_X_y(
             X, y, dtype=[np.float64, np.float32], accept_2d_y=True, force_all_finite=False
         )
@@ -233,39 +212,13 @@
         self : object
             Returns the instance itself.
         """
-<<<<<<< HEAD
-        X, y = _convert_to_supported(X, y)
-
-        if not hasattr(self, "_dtype"):
-            self._dtype = get_dtype(X)
-            self._params = self._get_onedal_params(self._dtype)
-
-        y = np.asarray(y, dtype=self._dtype)
-=======
-        module = self._get_backend("linear_model", "regression")
-
         self._queue = queue
-        policy = self._get_policy(queue, X)
->>>>>>> c6311279
-
         X, y = _check_X_y(
             X, y, dtype=[np.float64, np.float32], accept_2d_y=True, force_all_finite=False
         )
         y = np.asarray(y, dtype=X.dtype)
 
         self.n_features_in_ = _num_features(X, fallback_1d=True)
-<<<<<<< HEAD
-        X_table, y_table = to_table(X, y)
-        hparams = get_hyperparameters("linear_regression", "train")
-        if hparams is not None and not hparams.is_default:
-            self._partial_result = self.partial_train(
-                self._params, hparams.backend, self._partial_result, X_table, y_table
-            )
-        else:
-            self._partial_result = self.partial_train(
-                self._params, self._partial_result, X_table, y_table
-            )
-=======
 
         X_table, y_table = to_table(X, y, queue=queue)
 
@@ -273,12 +226,15 @@
             self._dtype = X_table.dtype
             self._params = self._get_onedal_params(self._dtype)
 
-        self._partial_result = module.partial_train(
-            policy, self._params, self._partial_result, X_table, y_table
-        )
->>>>>>> c6311279
-
-        self._queue = queue
+        hparams = get_hyperparameters("linear_regression", "train")
+        if hparams is not None and not hparams.is_default:
+            self._partial_result = self.partial_train(
+                self._params, hparams.backend, self._partial_result, X_table, y_table
+            )
+        else:
+            self._partial_result = self.partial_train(
+                self._params, self._partial_result, X_table, y_table
+            )
 
     def finalize_fit(self):
         """
