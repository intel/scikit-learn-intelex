--- conflicted
+++ resolved
@@ -155,11 +155,7 @@
 
         # Finiteness is checked in the sklearnex wrapper
         X_loc = _check_array(X_loc, dtype=[np.float64, np.float32],
-<<<<<<< HEAD
                              force_all_finite=False, ensure_2d = False)
-=======
-                             force_all_finite=False)
->>>>>>> samir/enh/spmd_common
         _check_n_features(self, X_loc, False)
 
         params = self._get_onedal_params(X_loc)
