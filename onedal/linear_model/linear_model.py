--- conflicted
+++ resolved
@@ -141,16 +141,9 @@
         else:
             model = self._create_model(policy)
 
-<<<<<<< HEAD
-        X = _convert_to_supported(policy, X)
-        params = self._get_onedal_params(get_dtype(X))
-
-        X_table = to_table(X, sua_iface=sua_iface)
-=======
         X_table = to_table(X, queue=queue)
         params = self._get_onedal_params(X_table.dtype)
 
->>>>>>> c1229d91
         result = module.infer(policy, params, model, X_table)
         y = from_table(result.responses, sua_iface=sua_iface, sycl_queue=queue, xp=xp)
 
@@ -234,14 +227,8 @@
 
         self.n_features_in_ = _num_features(X, fallback_1d=True)
 
-<<<<<<< HEAD
-        X, y = _convert_to_supported(policy, X, y)
-        params = self._get_onedal_params(get_dtype(X))
-        X_table, y_table = to_table(X, y, sua_iface=sua_iface)
-=======
         X_table, y_table = to_table(X, y, queue=queue)
         params = self._get_onedal_params(X_table.dtype)
->>>>>>> c1229d91
 
         hparams = get_hyperparameters("linear_regression", "train")
         if hparams is not None and not hparams.is_default:
@@ -323,14 +310,15 @@
         """
         module = self._get_backend("linear_model", "regression")
 
-<<<<<<< HEAD
-        sua_iface, xp, _ = _get_sycl_namespace(X)
-        if xp is None:
-            xp = np
+        if not isinstance(X, np.ndarray):
+            X = np.asarray(X)
+
+        dtype = get_dtype(X)
+        if dtype not in [np.float32, np.float64]:
+            dtype = np.float64
+            X = X.astype(dtype, copy=self.copy_X)
+
         use_raw_input = _get_config().get("use_raw_input") is True
-        if use_raw_input and sua_iface is not None:
-            queue = X.sycl_queue
-
         if not use_raw_input:
             X = _check_array(
                 X,
@@ -339,34 +327,15 @@
                 ensure_2d=False,
                 copy=self.copy_X,
             )
-=======
-        if not isinstance(X, np.ndarray):
-            X = np.asarray(X)
-
-        dtype = get_dtype(X)
-        if dtype not in [np.float32, np.float64]:
-            dtype = np.float64
-            X = X.astype(dtype, copy=self.copy_X)
-
-        y = np.asarray(y).astype(dtype=dtype)
->>>>>>> c1229d91
-
+            X, y = _check_X_y(X, y, force_all_finite=False, accept_2d_y=True)
             y = np.asarray(y).astype(dtype=get_dtype(X))
 
-            X, y = _check_X_y(X, y, force_all_finite=False, accept_2d_y=True)
-
         policy = self._get_policy(queue, X, y)
 
         self.n_features_in_ = _num_features(X, fallback_1d=True)
 
-<<<<<<< HEAD
-        X, y = _convert_to_supported(policy, X, y)
-        params = self._get_onedal_params(get_dtype(X))
-        X_table, y_table = to_table(X, y, sua_iface=sua_iface)
-=======
         X_table, y_table = to_table(X, y, queue=queue)
         params = self._get_onedal_params(X.dtype)
->>>>>>> c1229d91
 
         result = module.train(policy, params, X_table, y_table)
         self._onedal_model = result.model
