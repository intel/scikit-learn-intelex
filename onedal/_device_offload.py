# ==============================================================================
# Copyright 2023 Intel Corporation
#
# Licensed under the Apache License, Version 2.0 (the "License");
# you may not use this file except in compliance with the License.
# You may obtain a copy of the License at
#
#     http://www.apache.org/licenses/LICENSE-2.0
#
# Unless required by applicable law or agreed to in writing, software
# distributed under the License is distributed on an "AS IS" BASIS,
# WITHOUT WARRANTIES OR CONDITIONS OF ANY KIND, either express or implied.
# See the License for the specific language governing permissions and
# limitations under the License.
# ==============================================================================

import logging
from collections.abc import Iterable
from functools import wraps

import numpy as np
from sklearn import get_config

from ._config import _get_config
from .utils._array_api import _asarray, _is_numpy_namespace

try:
    from dpctl import SyclQueue
    from dpctl.memory import MemoryUSMDevice, as_usm_memory
    from dpctl.tensor import usm_ndarray

    dpctl_available = True
except ImportError:
    dpctl_available = False

try:
    import dpnp

    from .utils._array_api import _convert_to_dpnp

    dpnp_available = True
except ImportError:
    dpnp_available = False


class DummySyclQueue:
    """This class is designed to act like dpctl.SyclQueue
    to allow device dispatching in scenarios when dpctl is not available"""

    class DummySyclDevice:
        def __init__(self, filter_string):
            self._filter_string = filter_string
            self.is_cpu = "cpu" in filter_string
            self.is_gpu = "gpu" in filter_string
            self.has_aspect_fp64 = self.is_cpu

            if not (self.is_cpu):
                logging.warning(
                    "Device support is limited. "
                    "Please install dpctl for full experience"
                )

        def get_filter_string(self):
            return self._filter_string

    def __init__(self, filter_string):
        self.sycl_device = self.DummySyclDevice(filter_string)


def _copy_to_usm(queue, array):
    if not dpctl_available:
        raise RuntimeError(
            "dpctl need to be installed to work " "with __sycl_usm_array_interface__"
        )

    if hasattr(array, "__array__"):

        try:
            mem = MemoryUSMDevice(array.nbytes, queue=queue)
            mem.copy_from_host(array.tobytes())
            return usm_ndarray(array.shape, array.dtype, buffer=mem)
        except ValueError as e:
            # ValueError will raise if device does not support the dtype
            # retry with float32 (needed for fp16 and fp64 support issues)
            # try again as float32, if it is a float32 just raise the error.
            if array.dtype == np.float32:
                raise e
            return _copy_to_usm(queue, array.astype(np.float32))
    else:
        if isinstance(array, Iterable):
            array = [_copy_to_usm(queue, i) for i in array]
        return array


def _transfer_to_host(queue, *data):
    has_usm_data, has_host_data = False, False

    host_data = []
    for item in data:
        usm_iface = getattr(item, "__sycl_usm_array_interface__", None)
        array_api = getattr(item, "__array_namespace__", lambda: None)()
        if usm_iface is not None:
            if not dpctl_available:
                raise RuntimeError(
                    "dpctl need to be installed to work "
                    "with __sycl_usm_array_interface__"
                )
            if queue is not None:
                if queue.sycl_device != usm_iface["syclobj"].sycl_device:
                    raise RuntimeError(
                        "Input data shall be located " "on single target device"
                    )
            else:
                queue = usm_iface["syclobj"]

            buffer = as_usm_memory(item).copy_to_host()
            order = "C"
            if usm_iface["strides"] is not None:
                if usm_iface["strides"][0] < usm_iface["strides"][1]:
                    order = "F"
            item = np.ndarray(
                shape=usm_iface["shape"],
                dtype=usm_iface["typestr"],
                buffer=buffer,
                order=order,
            )
            has_usm_data = True
        elif array_api and not _is_numpy_namespace(array_api):
            # `copy`` param for the `asarray`` is not setted.
            # The object is copied only if needed.
            item = np.asarray(item)
            has_host_data = True
        else:
            has_host_data = True

        mismatch_host_item = usm_iface is None and item is not None and has_usm_data
        mismatch_usm_item = usm_iface is not None and has_host_data

        if mismatch_host_item or mismatch_usm_item:
            raise RuntimeError("Input data shall be located on single target device")

        host_data.append(item)
    return queue, host_data


def _get_global_queue():
    target = _get_config()["target_offload"]

    QueueClass = DummySyclQueue if not dpctl_available else SyclQueue

    if target != "auto":
        if isinstance(target, QueueClass):
            return target
        return QueueClass(target)
    return None


def _get_host_inputs(*args, **kwargs):
    q = _get_global_queue()
    q, hostargs = _transfer_to_host(q, *args)
    q, hostvalues = _transfer_to_host(q, *kwargs.values())
    hostkwargs = dict(zip(kwargs.keys(), hostvalues))
    return q, hostargs, hostkwargs


def _run_on_device(func, obj=None, *args, **kwargs):
    if obj is not None:
        return func(obj, *args, **kwargs)
    return func(*args, **kwargs)


def support_input_format(freefunc=False, queue_param=True):
    """
    Converts and moves the output arrays of the decorated function
    to match the input array type and device.
    Puts SYCLQueue from data to decorated function arguments.

    Parameters
    ----------
    freefunc (bool) : Set to True if decorates free function.
    queue_param (bool) : Set to False if the decorated function has no `queue` parameter

    Notes
    -----
    Queue will not be changed if provided explicitly.
    """

    def decorator(func):
        def wrapper_impl(obj, *args, **kwargs):
            if len(args) == 0 and len(kwargs) == 0:
                return _run_on_device(func, obj, *args, **kwargs)
            data = (*args, *kwargs.values())
            data_queue, hostargs, hostkwargs = _get_host_inputs(*args, **kwargs)
            if queue_param and not (
                "queue" in hostkwargs and hostkwargs["queue"] is not None
            ):
                hostkwargs["queue"] = data_queue
            result = _run_on_device(func, obj, *hostargs, **hostkwargs)
            usm_iface = getattr(data[0], "__sycl_usm_array_interface__", None)
            if usm_iface is not None:
                result = _copy_to_usm(data_queue, result)
<<<<<<< HEAD
                if dpnp_available and isinstance(args[0], dpnp.ndarray):
=======
                if dpnp_available and isinstance(data[0], dpnp.ndarray):
>>>>>>> c0181f5b
                    result = _convert_to_dpnp(result)
                return result
            config = get_config()
            if not ("transform_output" in config and config["transform_output"]):
                input_array_api = getattr(data[0], "__array_namespace__", lambda: None)()
                if input_array_api:
                    input_array_api_device = data[0].device
                    result = _asarray(
                        result, input_array_api, device=input_array_api_device
                    )
            return result

        if freefunc:

            @wraps(func)
            def wrapper_free(*args, **kwargs):
                return wrapper_impl(None, *args, **kwargs)

            return wrapper_free

        @wraps(func)
        def wrapper_with_self(self, *args, **kwargs):
            return wrapper_impl(self, *args, **kwargs)

        return wrapper_with_self

    return decorator<|MERGE_RESOLUTION|>--- conflicted
+++ resolved
@@ -199,11 +199,7 @@
             usm_iface = getattr(data[0], "__sycl_usm_array_interface__", None)
             if usm_iface is not None:
                 result = _copy_to_usm(data_queue, result)
-<<<<<<< HEAD
-                if dpnp_available and isinstance(args[0], dpnp.ndarray):
-=======
                 if dpnp_available and isinstance(data[0], dpnp.ndarray):
->>>>>>> c0181f5b
                     result = _convert_to_dpnp(result)
                 return result
             config = get_config()
