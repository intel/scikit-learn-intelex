# ==============================================================================
# Copyright 2023 Intel Corporation
#
# Licensed under the Apache License, Version 2.0 (the "License");
# you may not use this file except in compliance with the License.
# You may obtain a copy of the License at
#
#     http://www.apache.org/licenses/LICENSE-2.0
#
# Unless required by applicable law or agreed to in writing, software
# distributed under the License is distributed on an "AS IS" BASIS,
# WITHOUT WARRANTIES OR CONDITIONS OF ANY KIND, either express or implied.
# See the License for the specific language governing permissions and
# limitations under the License.
# ==============================================================================

import warnings
from abc import ABC

import numpy as np

from daal4py.sklearn._utils import daal_check_version, get_dtype

# TODO:
# add wrapper. Do not import _backend directly in estimators modules.
from onedal import _backend

from ..datatypes import _convert_to_supported, from_table, to_table

if daal_check_version((2023, "P", 200)):
    from .kmeans_init import KMeansInit
else:
    from sklearn.cluster import _kmeans_plusplus

from sklearn.base import ClusterMixin, TransformerMixin
from sklearn.exceptions import ConvergenceWarning
from sklearn.metrics.pairwise import euclidean_distances
from sklearn.utils import check_array, check_random_state
from sklearn.utils.validation import check_is_fitted

from onedal.basic_statistics import BasicStatistics

from ..common._base import BaseEstimator as onedal_BaseEstimator
from ..utils import _check_array, _is_arraylike_not_scalar


<<<<<<< HEAD
class _BaseKMeans(
    onedal_BaseEstimator, TransformerMixin, ClusterMixin, BaseEstimator, ABC
):
=======
class _BaseKMeans(TransformerMixin, ClusterMixin, ABC):
>>>>>>> 063d11bd
    def __init__(
        self,
        n_clusters,
        *,
        init,
        n_init,
        max_iter,
        tol,
        verbose,
        random_state,
        n_local_trials=None,
    ):
        self.n_clusters = n_clusters
        self.init = init
        self.max_iter = max_iter
        self.tol = tol
        self.n_init = n_init
        self.verbose = verbose
        self.random_state = random_state
        self.n_local_trials = n_local_trials

    def _validate_center_shape(self, X, centers):
        """Check if centers is compatible with X and n_clusters."""
        if centers.shape[0] != self.n_clusters:
            raise ValueError(
                f"The shape of the initial centers {centers.shape} does not "
                f"match the number of clusters {self.n_clusters}."
            )
        if centers.shape[1] != X.shape[1]:
            raise ValueError(
                f"The shape of the initial centers {centers.shape} does not "
                f"match the number of features of the data {X.shape[1]}."
            )

    # TODO:
    # generelize creating other models with required backends.
    def _get_kmeans_init(self, cluster_count, seed, algorithm):
        return KMeansInit(cluster_count=cluster_count, seed=seed, algorithm=algorithm)

    def _get_basic_statistics_backend(self, result_options):
        return BasicStatistics(result_options)

    def _tolerance(self, rtol, X_table, policy, dtype=np.float32):
        """Compute absolute tolerance from the relative tolerance"""
        if rtol == 0.0:
            return rtol
        # TODO: Support CSR in Basic Statistics
        dummy = to_table(None)
        bs = self._get_basic_statistics_backend("variance")
        res = bs.compute_raw(X_table, dummy, policy, dtype)
        mean_var = from_table(res["variance"]).mean()
        return mean_var * rtol

    def _check_params_vs_input(
        self, X_table, policy, default_n_init=10, dtype=np.float32
    ):
        # n_clusters
        if X_table.shape[0] < self.n_clusters:
            raise ValueError(
                f"n_samples={X_table.shape[0]} should be >= n_clusters={self.n_clusters}."
            )

        # tol
        self._tol = self._tolerance(self.tol, X_table, policy, dtype)

        # n-init
        # TODO(1.4): Remove
        self._n_init = self.n_init
        if self._n_init == "warn":
            warnings.warn(
                (
                    "The default value of `n_init` will change from "
                    f"{default_n_init} to 'auto' in 1.4. Set the value of `n_init`"
                    " explicitly to suppress the warning"
                ),
                FutureWarning,
                stacklevel=2,
            )
            self._n_init = default_n_init
        if self._n_init == "auto":
            if isinstance(self.init, str) and self.init == "k-means++":
                self._n_init = 1
            elif isinstance(self.init, str) and self.init == "random":
                self._n_init = default_n_init
            elif callable(self.init):
                self._n_init = default_n_init
            else:  # array-like
                self._n_init = 1

        if _is_arraylike_not_scalar(self.init) and self._n_init != 1:
            warnings.warn(
                (
                    "Explicit initial center position passed: performing only"
                    f" one init in {self.__class__.__name__} instead of "
                    f"n_init={self._n_init}."
                ),
                RuntimeWarning,
                stacklevel=2,
            )
            self._n_init = 1
        assert self.algorithm == "lloyd"

    def _get_onedal_params(self, dtype=np.float32):
        thr = self._tol if hasattr(self, "_tol") else self.tol
        return {
            "fptype": "float" if dtype == np.float32 else "double",
            "method": "by_default",
            "seed": -1,
            "max_iteration_count": self.max_iter,
            "cluster_count": self.n_clusters,
            "accuracy_threshold": thr,
        }

    def _get_params_and_input(self, X, policy):
        X_loc = _check_array(X, dtype=[np.float64, np.float32], force_all_finite=False)

        X_loc = _convert_to_supported(policy, X_loc)

        dtype = get_dtype(X_loc)
        X_table = to_table(X_loc)

        self._check_params_vs_input(X_table, policy, dtype=dtype)

        params = self._get_onedal_params(dtype)

        return (params, X_table, dtype)

    def _init_centroids_custom(
        self, X_table, init, random_seed, policy, dtype=np.float32, n_centroids=None
    ):
        n_clusters = self.n_clusters if n_centroids is None else n_centroids

        if isinstance(init, str) and init == "k-means++":
            alg = self._get_kmeans_init(
                cluster_count=n_clusters, seed=random_seed, algorithm="plus_plus_dense"
            )
            centers_table = alg.compute_raw(X_table, policy, dtype)
        elif isinstance(init, str) and init == "random":
            alg = self._get_kmeans_init(
                cluster_count=n_clusters, seed=random_seed, algorithm="random_dense"
            )
            centers_table = alg.compute_raw(X_table, policy, dtype)
        elif _is_arraylike_not_scalar(init):
            centers = np.asarray(init)
            assert centers.shape[0] == n_clusters
            assert centers.shape[1] == X_table.column_count
            centers = _convert_to_supported(policy, init)
            centers_table = to_table(centers)
        else:
            raise TypeError("Unsupported type of the `init` value")

        return centers_table

    def _init_centroids_generic(self, X, init, random_state, policy, dtype=np.float32):
        n_samples = X.shape[0]

        if isinstance(init, str) and init == "k-means++":
            centers, _ = _kmeans_plusplus(
                X,
                self.n_clusters,
                random_state=random_state,
            )
        elif isinstance(init, str) and init == "random":
            seeds = random_state.choice(n_samples, size=self.n_clusters, replace=False)
            centers = X[seeds]
        elif callable(init):
            cc_arr = init(X, self.n_clusters, random_state)
            cc_arr = np.ascontiguousarray(cc_arr, dtype=dtype)
            self._validate_center_shape(X, cc_arr)
            centers = cc_arr
        elif _is_arraylike_not_scalar(init):
            centers = init
        else:
            raise ValueError(
                f"init should be either 'k-means++', 'random', a ndarray or a "
                f"callable, got '{ init }' instead."
            )

        centers = _convert_to_supported(policy, centers)
        return to_table(centers)

    def _fit_backend(self, X_table, centroids_table, module, policy, dtype=np.float32):
        params = self._get_onedal_params(dtype)

        # TODO: check all features for having correct type
        meta = _backend.get_table_metadata(X_table)
        assert meta.get_npy_dtype(0) == dtype

        result = module.train(policy, params, X_table, centroids_table)

        return (
            result.responses,
            result.objective_function_value,
            result.model,
            result.iteration_count,
        )

    def _fit(self, X, module, queue=None):
        policy = self._get_policy(queue, X)
        _, X_table, dtype = self._get_params_and_input(X, policy)

        self.n_features_in_ = X_table.column_count

        best_model, best_n_iter = None, None
        best_inertia, best_labels = None, None

        def is_better_iteration(inertia, labels):
            if best_inertia is None:
                return True
            else:
                mod = self._get_backend("kmeans_common", None, None)
                better_inertia = inertia < best_inertia
                same_clusters = mod._is_same_clustering(
                    labels, best_labels, self.n_clusters
                )
                return better_inertia and not same_clusters

        random_state = check_random_state(self.random_state)

        init = self.init
        init_is_array_like = _is_arraylike_not_scalar(init)
        if init_is_array_like:
            init = check_array(init, dtype=dtype, copy=True, order="C")
            self._validate_center_shape(X, init)

        use_custom_init = daal_check_version((2023, "P", 200)) and not callable(self.init)

        for _ in range(self._n_init):
            if use_custom_init:
                # random_seed = random_state.tomaxint()
                random_seed = random_state.randint(np.iinfo("i").max)
                centroids_table = self._init_centroids_custom(
                    X_table, init, random_seed, policy, dtype=dtype
                )
            else:
                centroids_table = self._init_centroids_generic(
                    X, init, random_state, policy, dtype=dtype
                )

            if self.verbose:
                print("Initialization complete")

            labels, inertia, model, n_iter = self._fit_backend(
                X_table, centroids_table, module, policy, dtype
            )

            if self.verbose:
                print("KMeans iteration completed with " "inertia {}.".format(inertia))

            if is_better_iteration(inertia, labels):
                best_model, best_n_iter = model, n_iter
                best_inertia, best_labels = inertia, labels

        # Types without conversion
        self.model_ = best_model

        # Simple types
        self.n_iter_ = best_n_iter
        self.inertia_ = best_inertia

        # Complex type conversion
        self.labels_ = from_table(best_labels).ravel()

        distinct_clusters = len(np.unique(self.labels_))
        if distinct_clusters < self.n_clusters:
            warnings.warn(
                "Number of distinct clusters ({}) found smaller than "
                "n_clusters ({}). Possibly due to duplicate points "
                "in X.".format(distinct_clusters, self.n_clusters),
                ConvergenceWarning,
                stacklevel=2,
            )

        return self

    def _get_cluster_centers(self):
        if not hasattr(self, "_cluster_centers_"):
            if hasattr(self, "model_"):
                centroids = self.model_.centroids
                self._cluster_centers_ = from_table(centroids)
            else:
                raise NameError("This model have not been trained")
        return self._cluster_centers_

    def _set_cluster_centers(self, cluster_centers):
        self._cluster_centers_ = np.asarray(cluster_centers)

        self.n_iter_ = 0
        self.inertia_ = 0

        self.model_ = self._get_backend("kmeans", "clustering", "model")
        self.model_.centroids = to_table(self._cluster_centers_)
        self.n_features_in_ = self.model_.centroids.column_count
        self.labels_ = np.arange(self.model_.centroids.row_count)

        return self

    cluster_centers_ = property(_get_cluster_centers, _set_cluster_centers)

    def _predict_raw(self, X_table, module, policy, dtype=np.float32):
        params = self._get_onedal_params(dtype)

        result = module.infer(policy, params, self.model_, X_table)

        return from_table(result.responses).reshape(-1)

    def _predict(self, X, module, queue=None):
        check_is_fitted(self)

        policy = self._get_policy(queue, X)
        X = _convert_to_supported(policy, X)
        X_table, dtype = to_table(X), X.dtype

        return self._predict_raw(X_table, module, policy, dtype)

    def _transform(self, X):
        return euclidean_distances(X, self.cluster_centers_)


class KMeans(_BaseKMeans):
    def __init__(
        self,
        n_clusters=8,
        *,
        init="k-means++",
        n_init="auto",
        max_iter=300,
        tol=1e-4,
        verbose=0,
        random_state=None,
        copy_x=True,
        algorithm="lloyd",
    ):
        super().__init__(
            n_clusters=n_clusters,
            init=init,
            n_init=n_init,
            max_iter=max_iter,
            tol=tol,
            verbose=verbose,
            random_state=random_state,
        )

        self.copy_x = copy_x
        self.algorithm = algorithm
        assert self.algorithm == "lloyd"

    def fit(self, X, queue=None):
        return super()._fit(X, self._get_backend("kmeans", "clustering", None), queue)

    def predict(self, X, queue=None):
        """Predict the closest cluster each sample in X belongs to.

        In the vector quantization literature, `cluster_centers_` is called
        the code book and each value returned by `predict` is the index of
        the closest code in the code book.

        Parameters
        ----------
        X : array-like of shape (n_samples, n_features)
            New data to predict.

        Returns
        -------
        labels : ndarray of shape (n_samples,)
            Index of the cluster each sample belongs to.
        """
        return super()._predict(X, self._get_backend("kmeans", "clustering", None), queue)

    def fit_predict(self, X, queue=None):
        """Compute cluster centers and predict cluster index for each sample.

        Convenience method; equivalent to calling fit(X) followed by
        predict(X).

        Parameters
        ----------
        X : array-like of shape (n_samples, n_features)
            New data to transform.

        Returns
        -------
        labels : ndarray of shape (n_samples,)
            Index of the cluster each sample belongs to.
        """
        return self.fit(X, queue).labels_

    def fit_transform(self, X, queue=None):
        """Compute clustering and transform X to cluster-distance space.

        Equivalent to fit(X).transform(X), but more efficiently implemented.

        Parameters
        ----------
        X : array-like of shape (n_samples, n_features)
            New data to transform.

        Returns
        -------
        X_new : ndarray of shape (n_samples, n_clusters)
            X transformed in the new space.
        """
        return self.fit(X, queue=queue)._transform(X)

    def transform(self, X):
        """Transform X to a cluster-distance space.

        In the new space, each dimension is the distance to the cluster
        centers. Note that even if X is sparse, the array returned by
        `transform` will typically be dense.

        Parameters
        ----------
        X : array-like of shape (n_samples, n_features)
            New data to transform.

        Returns
        -------
        X_new : ndarray of shape (n_samples, n_clusters)
            X transformed in the new space.
        """
        check_is_fitted(self)

        return self._transform(X)


def k_means(
    X,
    n_clusters,
    *,
    init="k-means++",
    n_init="warn",
    max_iter=300,
    verbose=False,
    tol=1e-4,
    random_state=None,
    copy_x=True,
    algorithm="lloyd",
    return_n_iter=False,
    queue=None,
):
    est = KMeans(
        n_clusters=n_clusters,
        init=init,
        n_init=n_init,
        max_iter=max_iter,
        verbose=verbose,
        tol=tol,
        random_state=random_state,
        copy_x=copy_x,
        algorithm=algorithm,
    ).fit(X, queue)
    if return_n_iter:
        return est.cluster_centers_, est.labels_, est.inertia_, est.n_iter_
    else:
        return est.cluster_centers_, est.labels_, est.inertia_<|MERGE_RESOLUTION|>--- conflicted
+++ resolved
@@ -44,13 +44,9 @@
 from ..utils import _check_array, _is_arraylike_not_scalar
 
 
-<<<<<<< HEAD
 class _BaseKMeans(
-    onedal_BaseEstimator, TransformerMixin, ClusterMixin, BaseEstimator, ABC
+    onedal_BaseEstimator, TransformerMixin, ClusterMixin, ABC
 ):
-=======
-class _BaseKMeans(TransformerMixin, ClusterMixin, ABC):
->>>>>>> 063d11bd
     def __init__(
         self,
         n_clusters,
