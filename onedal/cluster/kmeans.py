# ==============================================================================
# Copyright 2023 Intel Corporation
#
# Licensed under the Apache License, Version 2.0 (the "License");
# you may not use this file except in compliance with the License.
# You may obtain a copy of the License at
#
#     http://www.apache.org/licenses/LICENSE-2.0
#
# Unless required by applicable law or agreed to in writing, software
# distributed under the License is distributed on an "AS IS" BASIS,
# WITHOUT WARRANTIES OR CONDITIONS OF ANY KIND, either express or implied.
# See the License for the specific language governing permissions and
# limitations under the License.
# ==============================================================================

import warnings
from abc import ABC

import numpy as np
from scipy import sparse as sp

from daal4py.sklearn._utils import daal_check_version, get_dtype, parse_dtype
from onedal import _backend

from ..datatypes import _convert_to_supported, from_table, to_table

if daal_check_version((2023, "P", 200)):
    from .kmeans_init import KMeansInit
else:
    from sklearn.cluster import _kmeans_plusplus

from sklearn.exceptions import ConvergenceWarning
from sklearn.metrics.pairwise import euclidean_distances
<<<<<<< HEAD
from sklearn.utils import check_array, check_random_state
from sklearn.utils.sparsefuncs import mean_variance_axis
=======
from sklearn.utils import check_random_state
>>>>>>> 97532f4c
from sklearn.utils.validation import check_is_fitted

from ..common._base import BaseEstimator as onedal_BaseEstimator
from ..common._mixin import ClusterMixin, TransformerMixin
from ..utils import _check_array, _is_arraylike_not_scalar


class _BaseKMeans(onedal_BaseEstimator, TransformerMixin, ClusterMixin, ABC):
    def __init__(
        self,
        n_clusters,
        *,
        init,
        n_init,
        max_iter,
        tol,
        verbose,
        random_state,
        n_local_trials=None,
    ):
        self.n_clusters = n_clusters
        self.init = init
        self.max_iter = max_iter
        self.tol = tol
        self.n_init = n_init
        self.verbose = verbose
        self.random_state = random_state
        self.n_local_trials = n_local_trials

    def _validate_center_shape(self, X, centers):
        """Check if centers is compatible with X and n_clusters."""
        if centers.shape[0] != self.n_clusters:
            raise ValueError(
                f"The shape of the initial centers {centers.shape} does not "
                f"match the number of clusters {self.n_clusters}."
            )
        if centers.shape[1] != X.shape[1]:
            raise ValueError(
                f"The shape of the initial centers {centers.shape} does not "
                f"match the number of features of the data {X.shape[1]}."
            )

    def _get_kmeans_init(self, cluster_count, seed, algorithm):
        return KMeansInit(cluster_count=cluster_count, seed=seed, algorithm=algorithm)

    def _tolerance(self, X, rtol):
        """Compute absolute tolerance from the relative tolerance"""
        if rtol == 0.0:
            return rtol
        if sp.issparse(X):
            variances = mean_variance_axis(X, axis=0)[1]
            mean_var = np.mean(variances)
        else:
            mean_var = np.var(X, axis=0).mean()
        return mean_var * rtol

    def _check_params_vs_input(
        self, X_table, policy, default_n_init=10, dtype=np.float32
    ):
        # n_clusters
        if X_table.shape[0] < self.n_clusters:
            raise ValueError(
                f"n_samples={X_table.shape[0]} should be >= n_clusters={self.n_clusters}."
            )

        # tol
        self._tol = self._tolerance(X_table, self.tol)

        # n-init
        # TODO(1.4): Remove
        self._n_init = self.n_init
        if self._n_init == "warn":
            warnings.warn(
                (
                    "The default value of `n_init` will change from "
                    f"{default_n_init} to 'auto' in 1.4. Set the value of `n_init`"
                    " explicitly to suppress the warning"
                ),
                FutureWarning,
                stacklevel=2,
            )
            self._n_init = default_n_init
        if self._n_init == "auto":
            if isinstance(self.init, str) and self.init == "k-means++":
                self._n_init = 1
            elif isinstance(self.init, str) and self.init == "random":
                self._n_init = default_n_init
            elif callable(self.init):
                self._n_init = default_n_init
            else:  # array-like
                self._n_init = 1

        if _is_arraylike_not_scalar(self.init) and self._n_init != 1:
            warnings.warn(
                (
                    "Explicit initial center position passed: performing only"
                    f" one init in {self.__class__.__name__} instead of "
                    f"n_init={self._n_init}."
                ),
                RuntimeWarning,
                stacklevel=2,
            )
            self._n_init = 1
        assert self.algorithm == "lloyd"

    def _get_onedal_params(self, X_loc, dtype=np.float32, result_options=None):
        thr = self._tol if hasattr(self, "_tol") else self.tol
        return {
            "fptype": "float" if dtype == np.float32 else "double",
            "method": "lloyd_csr" if sp.issparse(X_loc) else "by_default",
            "seed": -1,
            "max_iteration_count": self.max_iter,
            "cluster_count": self.n_clusters,
            "accuracy_threshold": thr,
            "result_options": "" if result_options is None else result_options,
        }

    def _get_params_and_input(self, X, policy):
        X = _check_array(
            X, dtype=[np.float64, np.float32], accept_sparse="csr", force_all_finite=False
        )
        X = _convert_to_supported(policy, X)
        dtype = get_dtype(X)
        X_table = to_table(X)

        self._check_params_vs_input(X, policy, dtype=dtype)

        params = self._get_onedal_params(X_table, dtype)

        return (params, X_table, dtype)

    def _init_centroids_custom(
        self,
        X_table,
        init,
        random_seed,
        policy,
        is_sparse,
        dtype=np.float32,
        n_centroids=None,
    ):
        n_clusters = self.n_clusters if n_centroids is None else n_centroids
        # Use host policy for KMeans init, only for sparse data
        init_policy = self._get_policy(None, None) if is_sparse else policy

        if isinstance(init, str) and init == "k-means++":
            if not is_sparse:
                alg = self._get_kmeans_init(
                    cluster_count=n_clusters,
                    seed=random_seed,
                    algorithm="plus_plus_dense",
                )
            else:
                alg = self._get_kmeans_init(
                    cluster_count=n_clusters, seed=random_seed, algorithm="plus_plus_csr"
                )
            centers_table = alg.compute_raw(X_table, init_policy, dtype)
        elif isinstance(init, str) and init == "random":
            if not is_sparse:
                alg = self._get_kmeans_init(
                    cluster_count=n_clusters, seed=random_seed, algorithm="random_dense"
                )
            else:
                alg = self._get_kmeans_init(
                    cluster_count=n_clusters, seed=random_seed, algorithm="random_csr"
                )
            centers_table = alg.compute_raw(X_table, init_policy, dtype)
        elif _is_arraylike_not_scalar(init):
            if sp.issparse(init):
                # oneDAL KMeans doesn't support sparse centroids
                centers = init.toarray()
            else:
                centers = np.asarray(init)
            assert centers.shape[0] == n_clusters
            assert centers.shape[1] == X_table.column_count
            # Use original policy for KMeans init when arraylike init is provided
            centers = _convert_to_supported(policy, init)
            centers_table = to_table(centers)
        else:
            raise TypeError("Unsupported type of the `init` value")

        return centers_table

    def _init_centroids_generic(self, X, init, random_state, policy, dtype=np.float32):
        n_samples = X.shape[0]

        if isinstance(init, str) and init == "k-means++":
            centers, _ = _kmeans_plusplus(
                X,
                self.n_clusters,
                random_state=random_state,
            )
        elif isinstance(init, str) and init == "random":
            seeds = random_state.choice(n_samples, size=self.n_clusters, replace=False)
            centers = X[seeds]
        elif callable(init):
            cc_arr = init(X, self.n_clusters, random_state)
            cc_arr = np.ascontiguousarray(cc_arr, dtype=dtype)
            self._validate_center_shape(X, cc_arr)
            centers = cc_arr
        elif _is_arraylike_not_scalar(init):
            centers = init
        else:
            raise ValueError(
                f"init should be either 'k-means++', 'random', a ndarray or a "
                f"callable, got '{ init }' instead."
            )

        centers = _convert_to_supported(policy, centers)
        return to_table(centers)

    def _fit_backend(self, X_table, centroids_table, module, policy, dtype=np.float32):
        params = self._get_onedal_params(X_table, dtype)

        # TODO: check all features for having correct type
        meta = _backend.get_table_metadata(X_table)
        assert meta.get_npy_dtype(0) == dtype

        result = module.train(policy, params, X_table, centroids_table)

        return (
            result.responses,
            result.objective_function_value,
            result.model,
            result.iteration_count,
        )

    def _fit(self, X, module, queue=None):
        policy = self._get_policy(queue, X)
        _, X_table, dtype = self._get_params_and_input(X, policy)

        self.n_features_in_ = X_table.column_count

        best_model, best_n_iter = None, None
        best_inertia, best_labels = None, None

        def is_better_iteration(inertia, labels):
            if best_inertia is None:
                return True
            else:
                mod = self._get_backend("kmeans_common", None, None)
                better_inertia = inertia < best_inertia
                same_clusters = mod._is_same_clustering(
                    labels, best_labels, self.n_clusters
                )
                return better_inertia and not same_clusters

        random_state = check_random_state(self.random_state)

        init = self.init
        init_is_array_like = _is_arraylike_not_scalar(init)
        if init_is_array_like:
<<<<<<< HEAD
            init = check_array(
                init, dtype=dtype, accept_sparse="csr", copy=True, order="C"
            )
=======
            init = _check_array(init, dtype=dtype, copy=True, order="C")
>>>>>>> 97532f4c
            self._validate_center_shape(X, init)

        use_custom_init = daal_check_version((2023, "P", 200)) and not callable(self.init)

        is_sparse = sp.issparse(X)
        for _ in range(self._n_init):
            if use_custom_init:
                random_seed = random_state.randint(np.iinfo("i").max)
                centroids_table = self._init_centroids_custom(
                    X_table, init, random_seed, policy, is_sparse, dtype=dtype
                )
            else:
                centroids_table = self._init_centroids_generic(
                    X, init, random_state, policy, dtype=dtype
                )

            if self.verbose:
                print("Initialization complete.")

            labels, inertia, model, n_iter = self._fit_backend(
                X_table, centroids_table, module, policy, dtype
            )

            if self.verbose:
                print("KMeans iteration completed with inertia {}.".format(inertia))

            if is_better_iteration(inertia, labels):
                best_model, best_n_iter = model, n_iter
                best_inertia, best_labels = inertia, labels

        # Types without conversion
        self.model_ = best_model

        # Simple types
        self.n_iter_ = best_n_iter
        self.inertia_ = best_inertia

        # Complex type conversion
        self.labels_ = from_table(best_labels).ravel()

        distinct_clusters = len(np.unique(self.labels_))
        if distinct_clusters < self.n_clusters:
            warnings.warn(
                "Number of distinct clusters ({}) found smaller than "
                "n_clusters ({}). Possibly due to duplicate points "
                "in X.".format(distinct_clusters, self.n_clusters),
                ConvergenceWarning,
                stacklevel=2,
            )

        return self

    def _get_cluster_centers(self):
        if not hasattr(self, "_cluster_centers_"):
            if hasattr(self, "model_"):
                centroids = self.model_.centroids
                self._cluster_centers_ = from_table(centroids)
            else:
                raise NameError("This model have not been trained")
        return self._cluster_centers_

    def _set_cluster_centers(self, cluster_centers):
        self._cluster_centers_ = np.asarray(cluster_centers)

        self.n_iter_ = 0
        self.inertia_ = 0

        self.model_ = self._get_backend("kmeans", "clustering", "model")
        self.model_.centroids = to_table(self._cluster_centers_)
        self.n_features_in_ = self.model_.centroids.column_count
        self.labels_ = np.arange(self.model_.centroids.row_count)

        return self

    cluster_centers_ = property(_get_cluster_centers, _set_cluster_centers)

    def _predict_raw(self, X_table, module, policy, dtype=np.float32):
        params = self._get_onedal_params(
            X_table, dtype, result_options="compute_assignments"
        )

        result = module.infer(policy, params, self.model_, X_table)

        return from_table(result.responses).reshape(-1)

    def _predict(self, X, module, queue=None):
        check_is_fitted(self)

        policy = self._get_policy(queue, X)
        X = _convert_to_supported(policy, X)
        X_table, dtype = to_table(X), X.dtype

        return self._predict_raw(X_table, module, policy, dtype)

    def _transform(self, X):
        return euclidean_distances(X, self.cluster_centers_)


class KMeans(_BaseKMeans):
    def __init__(
        self,
        n_clusters=8,
        *,
        init="k-means++",
        n_init="auto",
        max_iter=300,
        tol=1e-4,
        verbose=0,
        random_state=None,
        copy_x=True,
        algorithm="lloyd",
    ):
        super().__init__(
            n_clusters=n_clusters,
            init=init,
            n_init=n_init,
            max_iter=max_iter,
            tol=tol,
            verbose=verbose,
            random_state=random_state,
        )

        self.copy_x = copy_x
        self.algorithm = algorithm
        assert self.algorithm == "lloyd"

    def fit(self, X, y=None, queue=None):
        return super()._fit(X, self._get_backend("kmeans", "clustering", None), queue)

    def predict(self, X, queue=None):
        """Predict the closest cluster each sample in X belongs to.

        In the vector quantization literature, `cluster_centers_` is called
        the code book and each value returned by `predict` is the index of
        the closest code in the code book.

        Parameters
        ----------
        X : array-like of shape (n_samples, n_features)
            New data to predict.

        Returns
        -------
        labels : ndarray of shape (n_samples,)
            Index of the cluster each sample belongs to.
        """
        return super()._predict(X, self._get_backend("kmeans", "clustering", None), queue)

    def fit_predict(self, X, y=None, queue=None):
        """Compute cluster centers and predict cluster index for each sample.

        Convenience method; equivalent to calling fit(X) followed by
        predict(X).

        Parameters
        ----------
        X : array-like of shape (n_samples, n_features)
            New data to transform.

        y : Ignored
            Not used, present here for API consistency by convention.

        Returns
        -------
        labels : ndarray of shape (n_samples,)
            Index of the cluster each sample belongs to.
        """
        return self.fit(X, queue=queue).labels_

    def fit_transform(self, X, y=None, queue=None):
        """Compute clustering and transform X to cluster-distance space.

        Equivalent to fit(X).transform(X), but more efficiently implemented.

        Parameters
        ----------
        X : array-like of shape (n_samples, n_features)
            New data to transform.

        y : Ignored
            Not used, present here for API consistency by convention.

        Returns
        -------
        X_new : ndarray of shape (n_samples, n_clusters)
            X transformed in the new space.
        """
        return self.fit(X, queue=queue)._transform(X)

    def transform(self, X):
        """Transform X to a cluster-distance space.

        In the new space, each dimension is the distance to the cluster
        centers. Note that even if X is sparse, the array returned by
        `transform` will typically be dense.

        Parameters
        ----------
        X : array-like of shape (n_samples, n_features)
            New data to transform.

        Returns
        -------
        X_new : ndarray of shape (n_samples, n_clusters)
            X transformed in the new space.
        """
        check_is_fitted(self)

        return self._transform(X)


def k_means(
    X,
    n_clusters,
    *,
    init="k-means++",
    n_init="warn",
    max_iter=300,
    verbose=False,
    tol=1e-4,
    random_state=None,
    copy_x=True,
    algorithm="lloyd",
    return_n_iter=False,
    queue=None,
):
    est = KMeans(
        n_clusters=n_clusters,
        init=init,
        n_init=n_init,
        max_iter=max_iter,
        verbose=verbose,
        tol=tol,
        random_state=random_state,
        copy_x=copy_x,
        algorithm=algorithm,
    ).fit(X, queue=queue)
    if return_n_iter:
        return est.cluster_centers_, est.labels_, est.inertia_, est.n_iter_
    else:
        return est.cluster_centers_, est.labels_, est.inertia_<|MERGE_RESOLUTION|>--- conflicted
+++ resolved
@@ -32,12 +32,8 @@
 
 from sklearn.exceptions import ConvergenceWarning
 from sklearn.metrics.pairwise import euclidean_distances
-<<<<<<< HEAD
-from sklearn.utils import check_array, check_random_state
+from sklearn.utils import check_random_state
 from sklearn.utils.sparsefuncs import mean_variance_axis
-=======
-from sklearn.utils import check_random_state
->>>>>>> 97532f4c
 from sklearn.utils.validation import check_is_fitted
 
 from ..common._base import BaseEstimator as onedal_BaseEstimator
@@ -290,13 +286,9 @@
         init = self.init
         init_is_array_like = _is_arraylike_not_scalar(init)
         if init_is_array_like:
-<<<<<<< HEAD
-            init = check_array(
+            init = _check_array(
                 init, dtype=dtype, accept_sparse="csr", copy=True, order="C"
             )
-=======
-            init = _check_array(init, dtype=dtype, copy=True, order="C")
->>>>>>> 97532f4c
             self._validate_center_shape(X, init)
 
         use_custom_init = daal_check_version((2023, "P", 200)) and not callable(self.init)
