--- conflicted
+++ resolved
@@ -67,34 +67,14 @@
             queue = X.sycl_queue
 
         policy = self._get_policy(queue, X)
-<<<<<<< HEAD
-
         if not use_raw_input:
             X = _check_array(X, accept_sparse="csr", dtype=[np.float64, np.float32])
             sample_weight = make2d(sample_weight) if sample_weight is not None else None
             X = make2d(X)
-
-        types = [np.float32, np.float64]
-        if get_dtype(X) not in types:
-            X = X.astype(np.float64)
-        X = _convert_to_supported(policy, X)
-        dtype = get_dtype(X)
-        params = self._get_onedal_params(dtype)
-=======
-        X = _check_array(X, accept_sparse="csr", dtype=[np.float64, np.float32])
-        sample_weight = make2d(sample_weight) if sample_weight is not None else None
         X_table, sample_weight_table = to_table(X, sample_weight, queue=queue)
 
         params = self._get_onedal_params(X_table.dtype)
         result = module.compute(policy, params, X_table, sample_weight_table)
->>>>>>> c1229d91
-
-        X_table = to_table(X, sua_iface=sua_iface)
-        weights_table = to_table(
-            sample_weight, sua_iface=_get_sycl_namespace(sample_weight)[0]
-        )
-
-        result = module.compute(policy, params, X_table, weights_table)
 
         self.labels_ = xp.reshape(
             from_table(result.responses, sua_iface=sua_iface, sycl_queue=queue, xp=xp), -1
