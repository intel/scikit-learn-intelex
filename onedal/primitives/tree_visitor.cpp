--- conflicted
+++ resolved
@@ -186,7 +186,6 @@
     this->max_depth = _depth;
     this->leaf_count = _n_leafs;
     this->class_count = _max_n_classes;
-<<<<<<< HEAD
 
     auto node_ar_shape = py::array::ShapeContainer({ this->node_count });
     auto node_ar_strides = py::array::StridesContainer({ sizeof(skl_tree_node) });
@@ -207,11 +206,6 @@
     
     py::buffer_info value_ar_buf = this->value_ar.request();
     this->value_ar_ptr = static_cast<double*>(value_ar_buf.ptr);
-=======
-    OVERFLOW_CHECK_BY_MULTIPLICATION(std::size_t, this->node_count, this->class_count);
-    this->node_ar = new skl_tree_node[this->node_count];
-    this->value_ar = new double[this->node_count * this->class_count](); // oneDAL only supports scalar responses for now
->>>>>>> f7c71e09
 }
 
 template <typename Task>
@@ -219,7 +213,6 @@
     if (info.get_level() > 0) {
         // has parents
         Py_ssize_t parent = parents[info.get_level() - 1];
-<<<<<<< HEAD
         if (this->node_ar_ptr[parent].left_child > 0) {
             assert(this->node_ar_ptr[node_id].right_child < 0);
             this->node_ar_ptr[parent].right_child = node_id;
@@ -235,23 +228,6 @@
     this->node_ar_ptr[node_id].n_node_samples = info.get_sample_count();
     this->node_ar_ptr[node_id].weighted_n_node_samples = info.get_sample_count();
     this->node_ar_ptr[node_id].missing_go_to_left = false;
-=======
-        if (this->node_ar[parent].left_child > 0) {
-            assert(this->node_ar[node_id].right_child < 0);
-            this->node_ar[parent].right_child = node_id;
-        }
-        else {
-            this->node_ar[parent].left_child = node_id;
-        }
-    }
-    parents[info.get_level()] = node_id;
-    this->node_ar[node_id].feature = info.get_feature_index();
-    this->node_ar[node_id].threshold = info.get_feature_value();
-    this->node_ar[node_id].impurity = info.get_impurity();
-    this->node_ar[node_id].n_node_samples = info.get_sample_count();
-    this->node_ar[node_id].weighted_n_node_samples = info.get_sample_count();
-    this->node_ar[node_id].missing_go_to_left = false;
->>>>>>> f7c71e09
 
     // wrap-up
     ++node_id;
@@ -263,7 +239,6 @@
 void to_sklearn_tree_object_visitor<Task>::_onLeafNode(const df::leaf_node_info<Task>& info) {
     if (info.get_level()) {
         Py_ssize_t parent = parents[info.get_level() - 1];
-<<<<<<< HEAD
         if (this->node_ar_ptr[parent].left_child > 0) {
             assert(this->node_ar_ptr[node_id].right_child < 0);
             this->node_ar_ptr[parent].right_child = node_id;
@@ -277,21 +252,6 @@
     this->node_ar_ptr[node_id].n_node_samples = info.get_sample_count();
     this->node_ar_ptr[node_id].weighted_n_node_samples = info.get_sample_count();
     this->node_ar_ptr[node_id].missing_go_to_left = false;
-=======
-        if (this->node_ar[parent].left_child > 0) {
-            assert(this->node_ar[node_id].right_child < 0);
-            this->node_ar[parent].right_child = node_id;
-        }
-        else {
-            this->node_ar[parent].left_child = node_id;
-        }
-    }
-
-    this->node_ar[node_id].impurity = info.get_impurity();
-    this->node_ar[node_id].n_node_samples = info.get_sample_count();
-    this->node_ar[node_id].weighted_n_node_samples = info.get_sample_count();
-    this->node_ar[node_id].missing_go_to_left = false;
->>>>>>> f7c71e09
 }
 
 template <>
@@ -300,11 +260,7 @@
     _onLeafNode(info);
     OVERFLOW_CHECK_BY_MULTIPLICATION(std::size_t, node_id, class_count);
 
-<<<<<<< HEAD
     this->value_ar_ptr[node_id * this->class_count] = info.get_response();
-=======
-    this->value_ar[node_id * this->class_count] = info.get_response();
->>>>>>> f7c71e09
 
     // wrap-up
     ++node_id;
@@ -314,9 +270,6 @@
 template <>
 bool to_sklearn_tree_object_visitor<df::task::classification>::call(
     const df::leaf_node_info<df::task::classification>& info) {
-
-<<<<<<< HEAD
-
     std::size_t depth = static_cast<const std::size_t>(info.get_level());
     std::size_t label = info.get_response(); // these may be a slow accesses due to oneDAL abstraction
     double nNodeSampleCount = info.get_sample_count(); // do them only once
@@ -329,25 +282,6 @@
     }
     _onLeafNode(info);
     this->value_ar_ptr[node_id * this->class_count + label] += nNodeSampleCount;
-=======
-    if (info.get_level() > 0) {
-        std::size_t depth = static_cast<const std::size_t>(info.get_level()) - 1;
-        while (depth >= 0) {
-            const std::size_t id = parents[depth];
-            OVERFLOW_CHECK_BY_MULTIPLICATION(std::size_t, id, this->class_count);
-            const auto row = id * 1 * this->class_count;
-            OVERFLOW_CHECK_BY_ADDING(std::size_t, row, info.get_response());
-            this->value_ar[row + info.get_response()] += info.get_sample_count();
-            if (depth == 0) {
-                break;
-            }
-            --depth;
-        }
-    }
-    _onLeafNode(info);
-    OVERFLOW_CHECK_BY_ADDING(std::size_t, node_id * 1 * this->class_count, info.get_response());
-    this->value_ar[node_id * this->class_count + info.get_response()] += info.get_sample_count();
->>>>>>> f7c71e09
 
     // wrap-up
     ++node_id;
