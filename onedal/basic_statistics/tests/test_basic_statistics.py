--- conflicted
+++ resolved
@@ -23,102 +23,18 @@
 from onedal.basic_statistics import BasicStatistics
 from onedal.tests.utils._device_selection import get_queues
 
-<<<<<<< HEAD
-if daal_check_version((2023, "P", 100)):
-    import numpy as np
-    import pytest
-    from numpy.testing import assert_allclose
-
-    from onedal.basic_statistics import BasicStatistics
-    from onedal.tests.utils._dataframes_support import (
-        _as_numpy,
-        _convert_to_dataframe,
-        get_dataframes_and_queues,
-    )
-    from onedal.tests.utils._device_selection import get_queues
-
-    options_and_tests = [
-        ("sum", np.sum, (1e-5, 1e-7)),
-        ("min", np.min, (1e-5, 1e-7)),
-        ("max", np.max, (1e-5, 1e-7)),
-        ("mean", np.mean, (1e-5, 1e-7)),
-        ("standard_deviation", np.std, (3e-5, 3e-5)),
-    ]
-
-    options_and_tests_csr = [
-        ("sum", "sum", (5e-6, 1e-9)),
-        ("min", "min", (0, 0)),
-        # There is a bug in oneDAL's max computations on GPU
-        #         ("max", "max", (0, 0)),
-        ("mean", "mean", (5e-6, 1e-9)),
-    ]
-
-    @pytest.mark.parametrize(
-        "dataframe,queue", get_dataframes_and_queues("numpy,np_sycl")
-    )
-    @pytest.mark.parametrize("dtype", [np.float32, np.float64])
-    def test_basic_uniform(dataframe, queue, dtype):
-        seed = 42
-        s_count, f_count = 70000, 29
-
-        gen = np.random.default_rng(seed)
-        data = gen.uniform(low=-0.5, high=+0.6, size=(s_count, f_count))
-        data = data.astype(dtype=dtype)
-        gtr_mean = np.mean(data, axis=0)
-        data = _convert_to_dataframe(data, sycl_queue=queue, target_df=dataframe)
-
-        alg = BasicStatistics(result_options="mean")
-        res = alg.compute(data, queue=queue)
-
-        res_mean = _as_numpy(res["mean"])
-        tol = 2e-5 if res_mean.dtype == np.float32 else 1e-7
-        assert_allclose(gtr_mean, res_mean, rtol=tol)
-
-    @pytest.mark.parametrize(
-        "dataframe,queue", get_dataframes_and_queues("numpy,np_sycl")
-    )
-    @pytest.mark.parametrize("option", options_and_tests)
-    @pytest.mark.parametrize("dtype", [np.float32, np.float64])
-    def test_option_uniform(dataframe, queue, option, dtype):
-        seed = 77
-        s_count, f_count = 19999, 31
-=======
->>>>>>> f3d39a53
 
 def expected_sum(X):
     return np.sum(X, axis=0)
 
-<<<<<<< HEAD
-        gen = np.random.default_rng(seed)
-        data = gen.uniform(low=-0.3, high=+0.7, size=(s_count, f_count))
-        data = data.astype(dtype=dtype)
-        gtr = function(data, axis=0)
-        data = _convert_to_dataframe(data, sycl_queue=queue, target_df=dataframe)
-=======
->>>>>>> f3d39a53
 
 def expected_max(X):
     return np.max(X, axis=0)
 
-<<<<<<< HEAD
-        res = _as_numpy(res[result_option])
-=======
->>>>>>> f3d39a53
 
 def expected_min(X):
     return np.min(X, axis=0)
 
-<<<<<<< HEAD
-    @pytest.mark.parametrize(
-        "dataframe,queue", get_dataframes_and_queues("numpy,np_sycl")
-    )
-    @pytest.mark.parametrize("option", options_and_tests)
-    @pytest.mark.parametrize("dtype", [np.float32, np.float64])
-    def test_option_weighted(dataframe, queue, option, dtype):
-        seed = 999
-        s_count, f_count = 1024, 127
-=======
->>>>>>> f3d39a53
 
 def expected_mean(X):
     return np.mean(X, axis=0)
@@ -194,67 +110,6 @@
     else:
         weights = None
 
-<<<<<<< HEAD
-        weighted = np.diag(weights) @ data
-        gtr = function(weighted, axis=0)
-
-        data = _convert_to_dataframe(data, sycl_queue=queue, target_df=dataframe)
-        weights = _convert_to_dataframe(weights, sycl_queue=queue, target_df=dataframe)
-
-        alg = BasicStatistics(result_options=result_option)
-        res = alg.compute(data, weights, queue=queue)
-
-        res = _as_numpy(res[result_option])
-
-        tol = fp32tol if res.dtype == np.float32 else fp64tol
-        assert_allclose(gtr, res, rtol=tol)
-
-    # TODO:
-    # update `get_dataframes_and_queues` for sparse data and update test suit.
-    @pytest.mark.skipif(not hasattr(sp, "random_array"), reason="requires scipy>=1.12.0")
-    @pytest.mark.parametrize("queue", get_queues())
-    @pytest.mark.parametrize("dtype", [np.float32, np.float64])
-    def test_basic_csr(queue, dtype):
-        seed = 42
-        s_count, f_count = 5000, 3008
-
-        gen = np.random.default_rng(seed)
-
-        data = sp.random_array(
-            shape=(s_count, f_count),
-            density=0.01,
-            format="csr",
-            dtype=dtype,
-            random_state=gen,
-        )
-
-        alg = BasicStatistics(result_options="mean")
-        res = alg.compute(data, queue=queue)
-
-        res_mean = res["mean"]
-        gtr_mean = data.mean(axis=0)
-        tol = 5e-6 if res_mean.dtype == np.float32 else 1e-9
-        assert_allclose(gtr_mean, res_mean, rtol=tol)
-
-    # TODO:
-    # update `get_dataframes_and_queues` for sparse data and update test suit.
-    @pytest.mark.skipif(not hasattr(sp, "random_array"), reason="requires scipy>=1.12.0")
-    @pytest.mark.parametrize("queue", get_queues())
-    @pytest.mark.parametrize("option", options_and_tests_csr)
-    @pytest.mark.parametrize("dtype", [np.float32, np.float64])
-    def test_options_csr(queue, option, dtype):
-        seed = 42
-        s_count, f_count = 20046, 4007
-
-        gen = np.random.default_rng(seed)
-
-        data = sp.random_array(
-            shape=(s_count, f_count),
-            density=0.002,
-            format="csr",
-            dtype=dtype,
-            random_state=gen,
-=======
     basicstat = BasicStatistics(result_options=result_option)
 
     result = basicstat.fit(data, sample_weight=weights, queue=queue)
@@ -304,7 +159,6 @@
             expected_mean(data),
             expected_max(data),
             expected_sum(data),
->>>>>>> f3d39a53
         )
 
     tol = 5e-4 if res_mean.dtype == np.float32 else 1e-7
