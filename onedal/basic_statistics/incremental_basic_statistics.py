# ==============================================================================
# Copyright 2024 Intel Corporation
#
# Licensed under the Apache License, Version 2.0 (the "License");
# you may not use this file except in compliance with the License.
# You may obtain a copy of the License at
#
#     http://www.apache.org/licenses/LICENSE-2.0
#
# Unless required by applicable law or agreed to in writing, software
# distributed under the License is distributed on an "AS IS" BASIS,
# WITHOUT WARRANTIES OR CONDITIONS OF ANY KIND, either express or implied.
# See the License for the specific language governing permissions and
# limitations under the License.
# ==============================================================================

import numpy as np

from daal4py.sklearn._utils import get_dtype

<<<<<<< HEAD
from .._config import _get_config
from ..datatypes import _convert_to_supported, from_table, to_table
=======
from ..datatypes import from_table, to_table
>>>>>>> c1229d91
from ..utils import _check_array
from ..utils._array_api import _get_sycl_namespace
from .basic_statistics import BaseBasicStatistics


class IncrementalBasicStatistics(BaseBasicStatistics):
    """
    Incremental estimator for basic statistics based on oneDAL implementation.
    Allows to compute basic statistics if data are splitted into batches.
    Parameters
    ----------
    result_options: string or list, default='all'
        List of statistics to compute

    Attributes (are existing only if corresponding result option exists)
    ----------
        min : ndarray of shape (n_features,)
            Minimum of each feature over all samples.

        max : ndarray of shape (n_features,)
            Maximum of each feature over all samples.

        sum : ndarray of shape (n_features,)
            Sum of each feature over all samples.

        mean : ndarray of shape (n_features,)
            Mean of each feature over all samples.

        variance : ndarray of shape (n_features,)
            Variance of each feature over all samples.

        variation : ndarray of shape (n_features,)
            Variation of each feature over all samples.

        sum_squares : ndarray of shape (n_features,)
            Sum of squares for each feature over all samples.

        standard_deviation : ndarray of shape (n_features,)
            Standard deviation of each feature over all samples.

        sum_squares_centered : ndarray of shape (n_features,)
            Centered sum of squares for each feature over all samples.

        second_order_raw_moment : ndarray of shape (n_features,)
            Second order moment of each feature over all samples.
    """

    def __init__(self, result_options="all"):
        super().__init__(result_options, algorithm="by_default")
        self._reset()

    def _reset(self):
        self._need_to_finalize = False
        self._partial_result = self._get_backend(
            "basic_statistics", None, "partial_compute_result"
        )

    def __getstate__(self):
        # Since finalize_fit can't be dispatched without directly provided queue
        # and the dispatching policy can't be serialized, the computation is finalized
        # here and the policy is not saved in serialized data.
        self.finalize_fit()
        data = self.__dict__.copy()
        data.pop("_queue", None)

        return data

    def partial_fit(self, X, weights=None, queue=None):
        """
        Computes partial data for basic statistics
        from data batch X and saves it to `_partial_result`.

        Parameters
        ----------
        X : array-like of shape (n_samples, n_features)
            Training data batch, where `n_samples` is the number of samples
            in the batch, and `n_features` is the number of features.

        queue : dpctl.SyclQueue
            If not None, use this queue for computations.

        Returns
        -------
        self : object
            Returns the instance itself.
        """
        use_raw_input = _get_config().get("use_raw_input", False)
        sua_iface, xp, _ = _get_sycl_namespace(X)
        # Saving input array namespace and sua_iface, that will be used in
        # finalize_fit.
        self._input_sua_iface = sua_iface
        self._input_xp = xp

        # All data should use the same sycl queue
        if use_raw_input and sua_iface:
            queue = X.sycl_queue

        self._queue = queue
        policy = self._get_policy(queue, X)

        if not use_raw_input:
            X = _check_array(
                X, dtype=[np.float64, np.float32], ensure_2d=False, force_all_finite=False
            )
            if weights is not None:
                weights = _check_array(
                    weights,
                    dtype=[np.float64, np.float32],
                    ensure_2d=False,
                    force_all_finite=False,
                )

        if not hasattr(self, "_onedal_params"):
            dtype = get_dtype(X)
            self._onedal_params = self._get_onedal_params(False, dtype=dtype)

<<<<<<< HEAD
        X_table = to_table(X, sua_iface=sua_iface)
        weights_table = to_table(weights, sua_iface=_get_sycl_namespace(weights)[0])
=======
        X_table, weights_table = to_table(X, weights, queue=queue)
>>>>>>> c1229d91
        self._partial_result = self._get_backend(
            "basic_statistics",
            None,
            "partial_compute",
            policy,
            self._onedal_params,
            self._partial_result,
            X_table,
            weights_table,
        )

        self._need_to_finalize = True
        return self

    def finalize_fit(self, queue=None):
        """
        Finalizes basic statistics computation and obtains result
        attributes from the current `_partial_result`.

        Parameters
        ----------
        queue : dpctl.SyclQueue
            If not None, use this queue for computations.

        Returns
        -------
        self : object
            Returns the instance itself.
        """
        if self._need_to_finalize:
            if queue is not None:
                policy = self._get_policy(queue)
            else:
                policy = self._get_policy(self._queue)

            result = self._get_backend(
                "basic_statistics",
                None,
                "finalize_compute",
                policy,
                self._onedal_params,
                self._partial_result,
            )
            options = self._get_result_options(self.options).split("|")
            for opt in options:
                setattr(self, opt, from_table(getattr(result, opt)).ravel())

<<<<<<< HEAD
        queue = queue if queue is not None else self._queue
        policy = self._get_policy(queue)

        result = self._get_backend(
            "basic_statistics",
            None,
            "finalize_compute",
            policy,
            self._onedal_params,
            self._partial_result,
        )
        options = self._get_result_options(self.options).split("|")
        for opt in options:
            opt_value = self._input_xp.ravel(
                from_table(
                    getattr(result, opt),
                    sua_iface=self._input_sua_iface,
                    sycl_queue=queue,
                    xp=self._input_xp,
                )
            )
            setattr(self, opt, opt_value)
=======
            self._need_to_finalize = False
>>>>>>> c1229d91

        return self<|MERGE_RESOLUTION|>--- conflicted
+++ resolved
@@ -18,12 +18,8 @@
 
 from daal4py.sklearn._utils import get_dtype
 
-<<<<<<< HEAD
 from .._config import _get_config
-from ..datatypes import _convert_to_supported, from_table, to_table
-=======
 from ..datatypes import from_table, to_table
->>>>>>> c1229d91
 from ..utils import _check_array
 from ..utils._array_api import _get_sycl_namespace
 from .basic_statistics import BaseBasicStatistics
@@ -140,12 +136,7 @@
             dtype = get_dtype(X)
             self._onedal_params = self._get_onedal_params(False, dtype=dtype)
 
-<<<<<<< HEAD
-        X_table = to_table(X, sua_iface=sua_iface)
-        weights_table = to_table(weights, sua_iface=_get_sycl_namespace(weights)[0])
-=======
         X_table, weights_table = to_table(X, weights, queue=queue)
->>>>>>> c1229d91
         self._partial_result = self._get_backend(
             "basic_statistics",
             None,
@@ -193,31 +184,6 @@
             for opt in options:
                 setattr(self, opt, from_table(getattr(result, opt)).ravel())
 
-<<<<<<< HEAD
-        queue = queue if queue is not None else self._queue
-        policy = self._get_policy(queue)
-
-        result = self._get_backend(
-            "basic_statistics",
-            None,
-            "finalize_compute",
-            policy,
-            self._onedal_params,
-            self._partial_result,
-        )
-        options = self._get_result_options(self.options).split("|")
-        for opt in options:
-            opt_value = self._input_xp.ravel(
-                from_table(
-                    getattr(result, opt),
-                    sua_iface=self._input_sua_iface,
-                    sycl_queue=queue,
-                    xp=self._input_xp,
-                )
-            )
-            setattr(self, opt, opt_value)
-=======
             self._need_to_finalize = False
->>>>>>> c1229d91
 
         return self