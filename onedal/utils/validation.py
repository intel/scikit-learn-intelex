--- conflicted
+++ resolved
@@ -19,10 +19,9 @@
 from numbers import Integral
 
 import numpy as np
-from scipy import sparse as sp
-
 from onedal._device_offload import supports_queue
 from onedal.common._backend import BackendFunction
+from scipy import sparse as sp
 
 if np.lib.NumpyVersion(np.__version__) >= np.lib.NumpyVersion("2.0.0a0"):
     # numpy_version >= 2.0
@@ -31,20 +30,13 @@
     # numpy_version < 2.0
     from numpy import VisibleDeprecationWarning
 
-from sklearn.preprocessing import LabelEncoder
-from sklearn.utils.validation import check_array
-
 from daal4py.sklearn.utils.validation import (
     _assert_all_finite as _daal4py_assert_all_finite,
 )
-<<<<<<< HEAD
 from onedal import _default_backend as backend
-from onedal.datatypes import _convert_to_supported, to_table
-=======
-from onedal import _backend
-from onedal.common._policy import _get_policy
 from onedal.datatypes import to_table
->>>>>>> c6311279
+from sklearn.preprocessing import LabelEncoder
+from sklearn.utils.validation import check_array
 
 
 class DataConversionWarning(UserWarning):
@@ -445,20 +437,15 @@
 
 
 def _assert_all_finite(X, allow_nan=False, input_name=""):
-<<<<<<< HEAD
-    X_t = to_table(_convert_to_supported(X))
-=======
-    policy = _get_policy(None, X)
+    backend_method = BackendFunction(
+        backend.finiteness_checker.compute.compute, backend, "compute", no_policy=False
+    )
     X_t = to_table(X)
->>>>>>> c6311279
     params = {
         "fptype": X_t.dtype,
         "method": "dense",
         "allow_nan": allow_nan,
     }
-    backend_method = BackendFunction(
-        backend.finiteness_checker.compute.compute, backend, "compute", no_policy=False
-    )
     if not backend_method(params, X_t).finite:
         type_err = "infinity" if allow_nan else "NaN, infinity"
         padded_input_name = input_name + " " if input_name else ""
