/*******************************************************************************
* Copyright 2023 Intel Corporation
*
* Licensed under the Apache License, Version 2.0 (the "License");
* you may not use this file except in compliance with the License.
* You may obtain a copy of the License at
*
*     http://www.apache.org/licenses/LICENSE-2.0
*
* Unless required by applicable law or agreed to in writing, software
* distributed under the License is distributed on an "AS IS" BASIS,
* WITHOUT WARRANTIES OR CONDITIONS OF ANY KIND, either express or implied.
* See the License for the specific language governing permissions and
* limitations under the License.
*******************************************************************************/

#include "onedal/common.hpp"
#include "onedal/version.hpp"

namespace py = pybind11;

namespace oneapi::dal::python {

/* common */
ONEDAL_PY_INIT_MODULE(policy);
#ifdef ONEDAL_DATA_PARALLEL_SPMD
ONEDAL_PY_INIT_MODULE(spmd_policy);
#endif

/* datatypes*/
ONEDAL_PY_INIT_MODULE(table);
ONEDAL_PY_INIT_MODULE(table_metadata);

/* primitives */
ONEDAL_PY_INIT_MODULE(get_tree);
ONEDAL_PY_INIT_MODULE(covariance);
ONEDAL_PY_INIT_MODULE(linear_kernel);
ONEDAL_PY_INIT_MODULE(rbf_kernel);
ONEDAL_PY_INIT_MODULE(polynomial_kernel);
ONEDAL_PY_INIT_MODULE(sigmoid_kernel);

/* algorithms */
ONEDAL_PY_INIT_MODULE(ensemble);
ONEDAL_PY_INIT_MODULE(decomposition);
#if defined(ONEDAL_VERSION) && ONEDAL_VERSION >= 20230100
ONEDAL_PY_INIT_MODULE(basic_statistics);
ONEDAL_PY_INIT_MODULE(linear_model);
#endif // defined(ONEDAL_VERSION) && ONEDAL_VERSION >= 20230100
<<<<<<< HEAD

#if defined(ONEDAL_VERSION) && ONEDAL_VERSION >= 20230200
ONEDAL_PY_INIT_MODULE(objective_function);
#endif // defined(ONEDAL_VERSION) && ONEDAL_VERSION >= 20230200

=======
#if defined(ONEDAL_VERSION) && ONEDAL_VERSION >= 20230200
ONEDAL_PY_INIT_MODULE(kmeans_init);
#endif // defined(ONEDAL_VERSION) && ONEDAL_VERSION >= 20230200
ONEDAL_PY_INIT_MODULE(kmeans);
ONEDAL_PY_INIT_MODULE(kmeans_common);
>>>>>>> 00780631
ONEDAL_PY_INIT_MODULE(neighbors);
ONEDAL_PY_INIT_MODULE(svm);

#ifdef ONEDAL_DATA_PARALLEL
PYBIND11_MODULE(_onedal_py_dpc, m) {
#ifdef ONEDAL_DATA_PARALLEL_SPMD
    init_spmd_policy(m);
#endif
#else
PYBIND11_MODULE(_onedal_py_host, m) {
#endif
    init_policy(m);
    init_table(m);
    init_table_metadata(m);

    init_covariance(m);
    init_linear_kernel(m);
    init_rbf_kernel(m);
    init_polynomial_kernel(m);
    init_sigmoid_kernel(m);
    init_get_tree(m);

    init_decomposition(m);
    init_ensemble(m);
#if defined(ONEDAL_VERSION) && ONEDAL_VERSION >= 20230100
    init_basic_statistics(m);
    init_linear_model(m);
#endif // defined(ONEDAL_VERSION) && ONEDAL_VERSION >= 20230100
<<<<<<< HEAD

#if defined(ONEDAL_VERSION) && ONEDAL_VERSION >= 20230200
    init_objective_function(m);
#endif // defined(ONEDAL_VERSION) && ONEDAL_VERSION >= 20230200

=======
#if defined(ONEDAL_VERSION) && ONEDAL_VERSION >= 20230200
    init_kmeans_init(m);
#endif // defined(ONEDAL_VERSION) && ONEDAL_VERSION >= 20230200
    init_kmeans(m);
    init_kmeans_common(m);
>>>>>>> 00780631
    init_neighbors(m);
    init_svm(m);
}

} // namespace oneapi::dal::python<|MERGE_RESOLUTION|>--- conflicted
+++ resolved
@@ -46,19 +46,14 @@
 ONEDAL_PY_INIT_MODULE(basic_statistics);
 ONEDAL_PY_INIT_MODULE(linear_model);
 #endif // defined(ONEDAL_VERSION) && ONEDAL_VERSION >= 20230100
-<<<<<<< HEAD
 
 #if defined(ONEDAL_VERSION) && ONEDAL_VERSION >= 20230200
 ONEDAL_PY_INIT_MODULE(objective_function);
+ONEDAL_PY_INIT_MODULE(kmeans_init);
 #endif // defined(ONEDAL_VERSION) && ONEDAL_VERSION >= 20230200
 
-=======
-#if defined(ONEDAL_VERSION) && ONEDAL_VERSION >= 20230200
-ONEDAL_PY_INIT_MODULE(kmeans_init);
-#endif // defined(ONEDAL_VERSION) && ONEDAL_VERSION >= 20230200
 ONEDAL_PY_INIT_MODULE(kmeans);
 ONEDAL_PY_INIT_MODULE(kmeans_common);
->>>>>>> 00780631
 ONEDAL_PY_INIT_MODULE(neighbors);
 ONEDAL_PY_INIT_MODULE(svm);
 
@@ -87,19 +82,14 @@
     init_basic_statistics(m);
     init_linear_model(m);
 #endif // defined(ONEDAL_VERSION) && ONEDAL_VERSION >= 20230100
-<<<<<<< HEAD
 
 #if defined(ONEDAL_VERSION) && ONEDAL_VERSION >= 20230200
     init_objective_function(m);
+    init_kmeans_init(m);
 #endif // defined(ONEDAL_VERSION) && ONEDAL_VERSION >= 20230200
 
-=======
-#if defined(ONEDAL_VERSION) && ONEDAL_VERSION >= 20230200
-    init_kmeans_init(m);
-#endif // defined(ONEDAL_VERSION) && ONEDAL_VERSION >= 20230200
     init_kmeans(m);
     init_kmeans_common(m);
->>>>>>> 00780631
     init_neighbors(m);
     init_svm(m);
 }
