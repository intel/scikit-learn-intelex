/*******************************************************************************
* Copyright 2021 Intel Corporation
*
* Licensed under the Apache License, Version 2.0 (the "License");
* you may not use this file except in compliance with the License.
* You may obtain a copy of the License at
*
*     http://www.apache.org/licenses/LICENSE-2.0
*
* Unless required by applicable law or agreed to in writing, software
* distributed under the License is distributed on an "AS IS" BASIS,
* WITHOUT WARRANTIES OR CONDITIONS OF ANY KIND, either express or implied.
* See the License for the specific language governing permissions and
* limitations under the License.
*******************************************************************************/

#include "onedal/common.hpp"

namespace py = pybind11;

namespace oneapi::dal::python {

/* common */
ONEDAL_PY_INIT_MODULE(policy);
ONEDAL_PY_INIT_MODULE(spmd_policy);

/* datatypes*/
ONEDAL_PY_INIT_MODULE(table);

/* primitives */
ONEDAL_PY_INIT_MODULE(linear_kernel);
ONEDAL_PY_INIT_MODULE(rbf_kernel);
ONEDAL_PY_INIT_MODULE(polynomial_kernel);
ONEDAL_PY_INIT_MODULE(sigmoid_kernel);

/* algorithms */
ONEDAL_PY_INIT_MODULE(ensemble);
//ONEDAL_PY_INIT_MODULE(mpi_primitives);
ONEDAL_PY_INIT_MODULE(svm);
ONEDAL_PY_INIT_MODULE(neighbors);

#ifdef ONEDAL_DATA_PARALLEL
PYBIND11_MODULE(_onedal_py_dpc, m) {
    init_spmd_policy(m);
<<<<<<< HEAD
=======
    //init_mpi_primitives(m);
>>>>>>> c1c33742
#else
PYBIND11_MODULE(_onedal_py_host, m) {
#endif
    init_policy(m);
    init_table(m);

    init_linear_kernel(m);
    init_rbf_kernel(m);
    init_polynomial_kernel(m);
    init_sigmoid_kernel(m);

    init_ensemble(m);
    init_svm(m);
    init_neighbors(m);
}

} // namespace oneapi::dal::python<|MERGE_RESOLUTION|>--- conflicted
+++ resolved
@@ -42,10 +42,7 @@
 #ifdef ONEDAL_DATA_PARALLEL
 PYBIND11_MODULE(_onedal_py_dpc, m) {
     init_spmd_policy(m);
-<<<<<<< HEAD
-=======
     //init_mpi_primitives(m);
->>>>>>> c1c33742
 #else
 PYBIND11_MODULE(_onedal_py_host, m) {
 #endif
