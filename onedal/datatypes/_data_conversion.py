--- conflicted
+++ resolved
@@ -98,24 +98,4 @@
         def func(x):
             return x
 
-<<<<<<< HEAD
-        return _apply_and_pass(func, *data)
-
-
-# TODO:
-# remove _convert_to_dataframe.
-def _convert_one_to_dataframe(policy, x):
-    is_numpy = isinstance(x, np.ndarray)
-    if (x is None) or is_numpy:
-        return x
-    else:
-        return np.asarray(x)
-
-
-def _convert_to_dataframe(policy, *data):
-    def _convert_one(x):
-        return _convert_one_to_dataframe(policy, x)
-    return _apply_and_pass(_convert_one, *data)
-=======
-        return _apply_and_pass(func, *data)
->>>>>>> 03fd79da
+        return _apply_and_pass(func, *data)