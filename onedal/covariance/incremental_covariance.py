# ===============================================================================
# Copyright 2024 Intel Corporation
#
# Licensed under the Apache License, Version 2.0 (the "License");
# you may not use this file except in compliance with the License.
# You may obtain a copy of the License at
#
#     http://www.apache.org/licenses/LICENSE-2.0
#
# Unless required by applicable law or agreed to in writing, software
# distributed under the License is distributed on an "AS IS" BASIS,
# WITHOUT WARRANTIES OR CONDITIONS OF ANY KIND, either express or implied.
# See the License for the specific language governing permissions and
# limitations under the License.
# ===============================================================================
from abc import abstractmethod

import numpy as np

from daal4py.sklearn._utils import daal_check_version, get_dtype
from onedal._device_offload import supports_queue
from onedal.common._backend import bind_default_backend

from ..datatypes import _convert_to_supported, from_table, to_table
from ..utils.validation import _check_array
from .covariance import BaseEmpiricalCovariance


class IncrementalEmpiricalCovariance(BaseEmpiricalCovariance):
    """
    Covariance estimator based on oneDAL implementation.

    Computes sample covariance matrix.

    Parameters
    ----------
    method : string, default="dense"
        Specifies computation method. Available methods: "dense".

    bias: bool, default=False
        If True biased estimation of covariance is computed which equals to
        the unbiased one multiplied by (n_samples - 1) / n_samples.

    assume_centered : bool, default=False
        If True, data are not centered before computation.
        Useful when working with data whose mean is almost, but not exactly
        zero.
        If False (default), data are centered before computation.

    Attributes
    ----------
    location_ : ndarray of shape (n_features,)
        Estimated location, i.e., the estimated mean.

    covariance_ : ndarray of shape (n_features, n_features)
        Estimated covariance matrix
    """

    def __init__(self, method="dense", bias=False, assume_centered=False):
        super().__init__(method, bias, assume_centered)
        self._reset()

    @bind_default_backend("covariance")
    def partial_compute(self, params, partial_result, X_table): ...

    @bind_default_backend("covariance")
    def partial_compute_result(self): ...

    @bind_default_backend("covariance")
    def finalize_compute(self, params, partial_result): ...

    def _reset(self):
<<<<<<< HEAD
        self._partial_result = self.partial_compute_result()

    @supports_queue
=======
        self._need_to_finalize = False
        self._partial_result = self._get_backend(
            "covariance", None, "partial_compute_result"
        )

    def __getstate__(self):
        # Since finalize_fit can't be dispatched without directly provided queue
        # and the dispatching policy can't be serialized, the computation is finalized
        # here and the policy is not saved in serialized data.

        self.finalize_fit()
        data = self.__dict__.copy()
        data.pop("_queue", None)

        return data

>>>>>>> e1e8b0f9
    def partial_fit(self, X, y=None, queue=None):
        """
        Computes partial data for the covariance matrix
        from data batch X and saves it to `_partial_result`.

        Parameters
        ----------
        X : array-like of shape (n_samples, n_features)
            Training data batch, where `n_samples` is the number of samples
            in the batch, and `n_features` is the number of features.

        y : Ignored
            Not used, present for API consistency by convention.

        queue : dpctl.SyclQueue
            If not None, use this queue for computations.

        Returns
        -------
        self : object
            Returns the instance itself.
        """
        X = _check_array(X, dtype=[np.float64, np.float32], ensure_2d=True)

        X = _convert_to_supported(X)

        if not hasattr(self, "_dtype"):
            self._dtype = get_dtype(X)

        params = self._get_onedal_params(self._dtype)
        table_X = to_table(X)
<<<<<<< HEAD
        self._partial_result = self.partial_compute(params, self._partial_result, table_X)
=======
        self._partial_result = self._get_backend(
            "covariance",
            None,
            "partial_compute",
            policy,
            params,
            self._partial_result,
            table_X,
        )
        self._need_to_finalize = True
>>>>>>> e1e8b0f9

    @supports_queue
    def finalize_fit(self, queue=None):
        """
        Finalizes covariance matrix and obtains `covariance_` and `location_`
        attributes from the current `_partial_result`.

        Parameters
        ----------
        queue : dpctl.SyclQueue
            If not None, use this queue for computations.

        Returns
        -------
        self : object
            Returns the instance itself.
        """
<<<<<<< HEAD
        params = self._get_onedal_params(self._dtype)

        result = self.finalize_compute(params, self._partial_result)
        if daal_check_version((2024, "P", 1)) or (not self.bias):
            self.covariance_ = from_table(result.cov_matrix)
        else:
            n_rows = self._partial_result.partial_n_rows
            self.covariance_ = from_table(result.cov_matrix) * (n_rows - 1) / n_rows

        self.location_ = from_table(result.means).ravel()
=======
        if self._need_to_finalize:
            params = self._get_onedal_params(self._dtype)
            if queue is not None:
                policy = self._get_policy(queue)
            else:
                policy = self._get_policy(self._queue)

            result = self._get_backend(
                "covariance",
                None,
                "finalize_compute",
                policy,
                params,
                self._partial_result,
            )
            if daal_check_version((2024, "P", 1)) or (not self.bias):
                self.covariance_ = from_table(result.cov_matrix)
            else:
                n_rows = self._partial_result.partial_n_rows
                self.covariance_ = from_table(result.cov_matrix) * (n_rows - 1) / n_rows

            self.location_ = from_table(result.means).ravel()

            self._need_to_finalize = False
>>>>>>> e1e8b0f9

        return self<|MERGE_RESOLUTION|>--- conflicted
+++ resolved
@@ -70,15 +70,8 @@
     def finalize_compute(self, params, partial_result): ...
 
     def _reset(self):
-<<<<<<< HEAD
-        self._partial_result = self.partial_compute_result()
-
-    @supports_queue
-=======
         self._need_to_finalize = False
-        self._partial_result = self._get_backend(
-            "covariance", None, "partial_compute_result"
-        )
+        self.partial_compute_result()
 
     def __getstate__(self):
         # Since finalize_fit can't be dispatched without directly provided queue
@@ -91,7 +84,6 @@
 
         return data
 
->>>>>>> e1e8b0f9
     def partial_fit(self, X, y=None, queue=None):
         """
         Computes partial data for the covariance matrix
@@ -123,20 +115,8 @@
 
         params = self._get_onedal_params(self._dtype)
         table_X = to_table(X)
-<<<<<<< HEAD
         self._partial_result = self.partial_compute(params, self._partial_result, table_X)
-=======
-        self._partial_result = self._get_backend(
-            "covariance",
-            None,
-            "partial_compute",
-            policy,
-            params,
-            self._partial_result,
-            table_X,
-        )
         self._need_to_finalize = True
->>>>>>> e1e8b0f9
 
     @supports_queue
     def finalize_fit(self, queue=None):
@@ -154,33 +134,10 @@
         self : object
             Returns the instance itself.
         """
-<<<<<<< HEAD
-        params = self._get_onedal_params(self._dtype)
-
-        result = self.finalize_compute(params, self._partial_result)
-        if daal_check_version((2024, "P", 1)) or (not self.bias):
-            self.covariance_ = from_table(result.cov_matrix)
-        else:
-            n_rows = self._partial_result.partial_n_rows
-            self.covariance_ = from_table(result.cov_matrix) * (n_rows - 1) / n_rows
-
-        self.location_ = from_table(result.means).ravel()
-=======
         if self._need_to_finalize:
             params = self._get_onedal_params(self._dtype)
-            if queue is not None:
-                policy = self._get_policy(queue)
-            else:
-                policy = self._get_policy(self._queue)
 
-            result = self._get_backend(
-                "covariance",
-                None,
-                "finalize_compute",
-                policy,
-                params,
-                self._partial_result,
-            )
+            result = self.finalize_compute(params, self._partial_result)
             if daal_check_version((2024, "P", 1)) or (not self.bias):
                 self.covariance_ = from_table(result.cov_matrix)
             else:
@@ -190,6 +147,5 @@
             self.location_ = from_table(result.means).ravel()
 
             self._need_to_finalize = False
->>>>>>> e1e8b0f9
 
         return self