--- conflicted
+++ resolved
@@ -15,17 +15,12 @@
 # ===============================================================================
 
 import numpy as np
-from daal4py.sklearn._utils import daal_check_version, get_dtype
+from daal4py.sklearn._utils import daal_check_version
 from onedal._device_offload import SyclQueueManager, supports_queue
 from onedal.common._backend import bind_default_backend
 
-<<<<<<< HEAD
-from ..datatypes import _convert_to_supported, from_table, to_table
+from ..datatypes import from_table, to_table
 from ..utils.validation import _check_array
-=======
-from ..datatypes import from_table, to_table
-from ..utils import _check_array
->>>>>>> c6311279
 from .covariance import BaseEmpiricalCovariance
 
 
@@ -114,34 +109,15 @@
         """
         X = _check_array(X, dtype=[np.float64, np.float32], ensure_2d=True)
 
-<<<<<<< HEAD
-        X = _convert_to_supported(X)
-=======
         self._queue = queue
-
-        policy = self._get_policy(queue, X)
-
         X_table = to_table(X, queue=queue)
->>>>>>> c6311279
 
         if not hasattr(self, "_dtype"):
             self._dtype = X_table.dtype
 
         params = self._get_onedal_params(self._dtype)
-<<<<<<< HEAD
         table_X = to_table(X)
         self._partial_result = self.partial_compute(params, self._partial_result, table_X)
-=======
-        self._partial_result = self._get_backend(
-            "covariance",
-            None,
-            "partial_compute",
-            policy,
-            params,
-            self._partial_result,
-            X_table,
-        )
->>>>>>> c6311279
         self._need_to_finalize = True
         # store the queue for when we finalize
         self._queue = queue
