--- conflicted
+++ resolved
@@ -16,7 +16,6 @@
 from abc import ABCMeta
 
 import numpy as np
-
 from daal4py.sklearn._utils import daal_check_version, get_dtype
 from onedal._device_offload import supports_queue
 from onedal.common._backend import bind_default_backend
@@ -99,32 +98,13 @@
             Returns the instance itself.
         """
         X = _check_array(X, dtype=[np.float64, np.float32])
-<<<<<<< HEAD
-        X = _convert_to_supported(X)
-        dtype = get_dtype(X)
-        params = self._get_onedal_params(dtype)
-        hparams = get_hyperparameters("covariance", "compute")
-        if hparams is not None and not hparams.is_default:
-            result = self.compute(params, hparams.backend, to_table(X))
-        else:
-            result = self.compute(params, to_table(X))
-=======
         X = to_table(X, queue=queue)
         params = self._get_onedal_params(X.dtype)
         hparams = get_hyperparameters("covariance", "compute")
         if hparams is not None and not hparams.is_default:
-            result = self._get_backend(
-                "covariance",
-                None,
-                "compute",
-                policy,
-                params,
-                hparams.backend,
-                X,
-            )
+            result = self.compute(params, hparams.backend, X)
         else:
-            result = self._get_backend("covariance", None, "compute", policy, params, X)
->>>>>>> c6311279
+            result = self.compute(params, X)
         if daal_check_version((2024, "P", 1)) or (not self.bias):
             self.covariance_ = from_table(result.cov_matrix)
         else:
