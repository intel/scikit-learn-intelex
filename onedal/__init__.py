# ===============================================================================
# Copyright 2021 Intel Corporation
#
# Licensed under the Apache License, Version 2.0 (the "License");
# you may not use this file except in compliance with the License.
# You may obtain a copy of the License at
#
#     http://www.apache.org/licenses/LICENSE-2.0
#
# Unless required by applicable law or agreed to in writing, software
# distributed under the License is distributed on an "AS IS" BASIS,
# WITHOUT WARRANTIES OR CONDITIONS OF ANY KIND, either express or implied.
# See the License for the specific language governing permissions and
# limitations under the License.
# ===============================================================================

import platform
from daal4py.sklearn._utils import daal_check_version

if "Windows" in platform.system():
    import os
    import sys
    import site
    path_to_env = site.getsitepackages()[0]
    path_to_libs = os.path.join(path_to_env, "Library", "bin")
    if sys.version_info.minor >= 8:
        if 'DALROOT' in os.environ:
            dal_root_redist = os.path.join(
                os.environ['DALROOT'], "redist", "intel64")
            if os.path.exists(dal_root_redist):
                os.add_dll_directory(dal_root_redist)
        os.add_dll_directory(path_to_libs)
    os.environ['PATH'] = path_to_libs + os.pathsep + os.environ['PATH']

try:
    import onedal._onedal_py_dpc as _backend
    _is_dpc_backend = True
except ImportError:
    import onedal._onedal_py_host as _backend
    _is_dpc_backend = False


__all__ = ['decomposition', 'ensemble', 'neighbors', 'primitives', 'svm']

if _is_dpc_backend:
    __all__.append('spmd')

if daal_check_version((2023, 'P', 100)):
    __all__ += ['basic_statistics', 'linear_model']

    if _is_dpc_backend:
<<<<<<< HEAD
         __all__ += ['spmd.linear_model', 'spmd.neighbors']
=======
        __all__ += ['spmd.basic_statistics', 'spmd.linear_model']
>>>>>>> 1674bb97
<|MERGE_RESOLUTION|>--- conflicted
+++ resolved
@@ -49,8 +49,4 @@
     __all__ += ['basic_statistics', 'linear_model']
 
     if _is_dpc_backend:
-<<<<<<< HEAD
-         __all__ += ['spmd.linear_model', 'spmd.neighbors']
-=======
-        __all__ += ['spmd.basic_statistics', 'spmd.linear_model']
->>>>>>> 1674bb97
+        __all__ += ['spmd.basic_statistics', 'spmd.linear_model', 'spmd.neighbors']