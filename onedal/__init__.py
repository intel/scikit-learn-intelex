--- conflicted
+++ resolved
@@ -39,11 +39,8 @@
     import onedal._onedal_py_host as _backend
     _is_dpc_backend = False
 
-<<<<<<< HEAD
+
 __all__ = ['decomposition', 'neighbors', 'primitives', 'svm']
-=======
-__all__ = ['neighbors', 'primitives', 'svm']
 
 if daal_check_version((2023, 'P', 100)):
-    __all__.append('linear_model')
->>>>>>> a32a336b
+    __all__.append('linear_model')