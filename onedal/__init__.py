--- conflicted
+++ resolved
@@ -39,12 +39,8 @@
     import onedal._onedal_py_host as _backend
     _is_dpc_backend = False
 
-<<<<<<< HEAD
 
 __all__ = ['decomposition', 'ensemble', 'neighbors', 'primitives', 'svm']
-=======
-__all__ = ['decomposition', 'neighbors', 'primitives', 'svm']
->>>>>>> ce2f5dde
 
 if _is_dpc_backend:
     __all__.append('spmd')
