--- conflicted
+++ resolved
@@ -52,16 +52,13 @@
         n_sf_min = min(n_samples, n_features)
 
         policy = self._get_policy(queue, X)
-
-<<<<<<< HEAD
-        X = _convert_to_supported(policy, X)
-=======
+ 
         # TODO: investigate why np.ndarray with OWNDATA=FALSE flag
         # fails to be converted to oneDAL table
         if isinstance(X, np.ndarray) and not X.flags['OWNDATA']:
             X = X.copy()
-        X, y = _convert_to_supported(policy, X, y)
->>>>>>> df270a3a
+        X = _convert_to_supported(policy, X)
+
         params = self.get_onedal_params(X)
         cov_result = _backend.covariance.compute(
             policy,
