# ==============================================================================
# Copyright 2023 Intel Corporation
#
# Licensed under the Apache License, Version 2.0 (the "License");
# you may not use this file except in compliance with the License.
# You may obtain a copy of the License at
#
#     http://www.apache.org/licenses/LICENSE-2.0
#
# Unless required by applicable law or agreed to in writing, software
# distributed under the License is distributed on an "AS IS" BASIS,
# WITHOUT WARRANTIES OR CONDITIONS OF ANY KIND, either express or implied.
# See the License for the specific language governing permissions and
# limitations under the License.
# ==============================================================================

import numpy as np
from sklearn.decomposition._pca import _infer_dimension
from sklearn.utils.extmath import stable_cumsum

from daal4py.sklearn._utils import sklearn_check_version

<<<<<<< HEAD
from ..common._policy import _get_policy
=======
from ..common._base import BaseEstimator
from ..common.hyperparameters import get_hyperparameters
>>>>>>> main
from ..datatypes import _convert_to_supported, from_table, to_table


class PCA(BaseEstimator):
    def __init__(
        self,
        n_components=None,
        is_deterministic=True,
        method="cov",
        whiten=False,
    ):
        self.n_components = n_components
        self.method = method
        self.is_deterministic = is_deterministic
        self.whiten = whiten

    def get_onedal_params(self, data, stage=None):
        if stage is None:
            n_components = self._resolve_n_components_for_training(data.shape)
        elif stage == "predict":
            n_components = self.n_components_
        return {
            "fptype": "float" if data.dtype == np.float32 else "double",
            "method": self.method,
            "n_components": n_components,
            "is_deterministic": self.is_deterministic,
            "whiten": self.whiten,
        }

<<<<<<< HEAD
<<<<<<< HEAD
    def _get_policy(self, queue, *data):
        return _get_policy(queue, *data)

    def _resolve_n_components_for_training(self, shape_tuple):
        if self.n_components is None or self.n_components == "mle":
            return min(shape_tuple)
        elif 0 < self.n_components < 1:
            return min(shape_tuple)
        else:
            return self.n_components

    def _resolve_n_components_for_result(self, shape_tuple):
        if self.n_components is None:
            return min(shape_tuple)
        elif self.n_components == "mle":
            return _infer_dimension(self.explained_variance_, shape_tuple[0])
        elif 0 < self.n_components < 1:
            ratio_cumsum = stable_cumsum(self.explained_variance_ratio_)
            return np.searchsorted(ratio_cumsum, self.n_components, side="right") + 1
        else:
            return self.n_components

    def _compute_noise_variance(self, n_components, n_sf_min):
        if n_components < n_sf_min:
            if len(self.explained_variance_) == n_sf_min:
                return self.explained_variance_[n_components:].mean()
            elif len(self.explained_variance_) < n_sf_min:
                resid_var = self.variances_.sum()
                resid_var -= self.explained_variance_.sum()
                return resid_var / (n_sf_min - n_components)
        else:
            return 0.0

=======
>>>>>>> main
    def fit(self, X, queue):
=======
    def fit(self, X, y=None, queue=None):
>>>>>>> 5a8f070a
        n_samples, n_features = X.shape
        n_sf_min = min(n_samples, n_features)

        policy = self._get_policy(queue, X)
        # TODO: investigate why np.ndarray with OWNDATA=FALSE flag
        # fails to be converted to oneDAL table
        if isinstance(X, np.ndarray) and not X.flags["OWNDATA"]:
            X = X.copy()
        X = _convert_to_supported(policy, X)

        params = self.get_onedal_params(X)
        pca_result = _backend.decomposition.dim_reduction.train(
            policy, params, to_table(X)
        )

        self.mean_ = from_table(pca_result.means).ravel()
        self.variances_ = from_table(pca_result.variances)
        self.components_ = from_table(pca_result.eigenvectors)
        self.singular_values_ = from_table(pca_result.singular_values).ravel()
        self.explained_variance_ = np.maximum(
            from_table(pca_result.eigenvalues).ravel(), 0
        )
        self.explained_variance_ratio_ = from_table(
            pca_result.explained_variances_ratio
        ).ravel()
        self.n_samples_ = n_samples
        self.n_features_ = n_features

        U = None
        S = self.singular_values_
        Vt = self.components_

        n_components = self._resolve_n_components_for_result(X.shape)
        self.n_components_ = n_components
        self.noise_variance_ = self._compute_noise_variance(n_components, n_sf_min)

        if n_components < params["n_components"]:
            self.explained_variance_ = self.explained_variance_[:n_components]
            self.components_ = self.components_[:n_components]
            self.singular_values_ = self.singular_values_[:n_components]
            self.explained_variance_ratio_ = self.explained_variance_ratio_[:n_components]

        return self

    def _create_model(self):
        m = self._get_backend("decomposition", "dim_reduction", "model")
        m.eigenvectors = to_table(self.components_)
        m.means = to_table(self.mean_)
        if self.whiten:
            m.eigenvalues = to_table(self.explained_variance_)
        self._onedal_model = m
        return m

    def predict(self, X, queue=None):
        policy = self._get_policy(queue, X)
        model = self._create_model()

        X = _convert_to_supported(policy, X)
<<<<<<< HEAD

        params = self.get_onedal_params(X, stage="predict")
        result = _backend.decomposition.dim_reduction.infer(
            policy, params, model, to_table(X)
=======
        params = self.get_onedal_params(X)
        result = self._get_backend(
            "decomposition", "dim_reduction", "infer", policy, params, model, to_table(X)
>>>>>>> main
        )
        return from_table(result.transformed_data)<|MERGE_RESOLUTION|>--- conflicted
+++ resolved
@@ -20,12 +20,9 @@
 
 from daal4py.sklearn._utils import sklearn_check_version
 
-<<<<<<< HEAD
 from ..common._policy import _get_policy
-=======
 from ..common._base import BaseEstimator
-from ..common.hyperparameters import get_hyperparameters
->>>>>>> main
+
 from ..datatypes import _convert_to_supported, from_table, to_table
 
 
@@ -55,8 +52,7 @@
             "whiten": self.whiten,
         }
 
-<<<<<<< HEAD
-<<<<<<< HEAD
+
     def _get_policy(self, queue, *data):
         return _get_policy(queue, *data)
 
@@ -90,12 +86,8 @@
         else:
             return 0.0
 
-=======
->>>>>>> main
-    def fit(self, X, queue):
-=======
+
     def fit(self, X, y=None, queue=None):
->>>>>>> 5a8f070a
         n_samples, n_features = X.shape
         n_sf_min = min(n_samples, n_features)
 
@@ -107,19 +99,19 @@
         X = _convert_to_supported(policy, X)
 
         params = self.get_onedal_params(X)
-        pca_result = _backend.decomposition.dim_reduction.train(
-            policy, params, to_table(X)
+        result = self._get_backend(
+            "decomposition", "dim_reduction", "train", policy, params, to_table(X)
         )
 
-        self.mean_ = from_table(pca_result.means).ravel()
-        self.variances_ = from_table(pca_result.variances)
-        self.components_ = from_table(pca_result.eigenvectors)
-        self.singular_values_ = from_table(pca_result.singular_values).ravel()
+        self.mean_ = from_table(result.means).ravel()
+        self.variances_ = from_table(result.variances)
+        self.components_ = from_table(result.eigenvectors)
+        self.singular_values_ = from_table(result.singular_values).ravel()
         self.explained_variance_ = np.maximum(
-            from_table(pca_result.eigenvalues).ravel(), 0
+            from_table(result.eigenvalues).ravel(), 0
         )
         self.explained_variance_ratio_ = from_table(
-            pca_result.explained_variances_ratio
+            result.explained_variances_ratio
         ).ravel()
         self.n_samples_ = n_samples
         self.n_features_ = n_features
@@ -152,17 +144,10 @@
     def predict(self, X, queue=None):
         policy = self._get_policy(queue, X)
         model = self._create_model()
-
         X = _convert_to_supported(policy, X)
-<<<<<<< HEAD
-
         params = self.get_onedal_params(X, stage="predict")
-        result = _backend.decomposition.dim_reduction.infer(
-            policy, params, model, to_table(X)
-=======
-        params = self.get_onedal_params(X)
+    
         result = self._get_backend(
             "decomposition", "dim_reduction", "infer", policy, params, model, to_table(X)
->>>>>>> main
         )
         return from_table(result.transformed_data)