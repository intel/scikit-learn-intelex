--- conflicted
+++ resolved
@@ -14,8 +14,6 @@
 # limitations under the License.
 # ==============================================================================
 
-from abc import abstractmethod
-
 import numpy as np
 
 from daal4py.sklearn._utils import get_dtype
@@ -112,12 +110,8 @@
     def partial_train_result(self): ...
 
     def _reset(self):
-<<<<<<< HEAD
+        self._need_to_finalize = False
         self._partial_result = self.partial_train_result()
-=======
-        self._need_to_finalize = False
-        module = self._get_backend("decomposition", "dim_reduction")
->>>>>>> e1e8b0f9
         if hasattr(self, "components_"):
             del self.components_
         self._partial_result = module.partial_train_result()
@@ -199,28 +193,8 @@
         self : object
             Returns the instance itself.
         """
-<<<<<<< HEAD
-        result = self.finalize_train(self._params, self._partial_result)
-        self.mean_ = from_table(result.means).ravel()
-        self.var_ = from_table(result.variances).ravel()
-        self.components_ = from_table(result.eigenvectors)
-        self.singular_values_ = np.nan_to_num(from_table(result.singular_values).ravel())
-        self.explained_variance_ = np.maximum(from_table(result.eigenvalues).ravel(), 0)
-        self.explained_variance_ratio_ = from_table(
-            result.explained_variances_ratio
-        ).ravel()
-        self.noise_variance_ = self._compute_noise_variance(
-            self.n_components_, min(self.n_samples_seen_, self.n_features_in_)
-        )
-
-=======
         if self._need_to_finalize:
-            module = self._get_backend("decomposition", "dim_reduction")
-            if queue is not None:
-                policy = self._get_policy(queue)
-            else:
-                policy = self._get_policy(self._queue)
-            result = module.finalize_train(policy, self._params, self._partial_result)
+            result = self.finalize_train(self._params, self._partial_result)
             self.mean_ = from_table(result.means).ravel()
             self.var_ = from_table(result.variances).ravel()
             self.components_ = from_table(result.eigenvectors)
@@ -236,6 +210,6 @@
             self.noise_variance_ = self._compute_noise_variance(
                 self.n_components_, min(self.n_samples_seen_, self.n_features_in_)
             )
-        self._need_to_finalize = False
->>>>>>> e1e8b0f9
+            self._need_to_finalize = False
+
         return self