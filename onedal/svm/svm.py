#===============================================================================
# Copyright 2021 Intel Corporation
#
# Licensed under the Apache License, Version 2.0 (the "License");
# you may not use this file except in compliance with the License.
# You may obtain a copy of the License at
#
#     http://www.apache.org/licenses/LICENSE-2.0
#
# Unless required by applicable law or agreed to in writing, software
# distributed under the License is distributed on an "AS IS" BASIS,
# WITHOUT WARRANTIES OR CONDITIONS OF ANY KIND, either express or implied.
# See the License for the specific language governing permissions and
# limitations under the License.
#===============================================================================

from sklearn.base import BaseEstimator, ClassifierMixin, RegressorMixin
from abc import ABCMeta, abstractmethod
from enum import Enum
import sys

import numpy as np
from scipy import sparse as sp
from ..common import (
    _validate_targets,
    _check_X_y,
    _check_array,
    _get_sample_weight,
    _check_is_fitted,
    _column_or_1d,
    _check_n_features
)

try:
    from _onedal4py_dpc import (
        PySvmParams,
        PyRegressionSvmTrain,
        PyRegressionSvmInfer,
        PyClassificationSvmTrain,
        PyClassificationSvmInfer
    )
except ImportError:
    from _onedal4py_host import (
        PySvmParams,
        PyRegressionSvmTrain,
        PyRegressionSvmInfer,
        PyClassificationSvmTrain,
        PyClassificationSvmInfer
    )


class SVMtype(Enum):
    c_svc = 0
    epsilon_svr = 1


class BaseSVM(BaseEstimator, metaclass=ABCMeta):
    @abstractmethod
    def __init__(self, C, epsilon, kernel='rbf', *, degree, gamma,
                 coef0, tol, shrinking, cache_size, max_iter, tau,
                 class_weight, decision_function_shape,
                 break_ties, algorithm, svm_type=None, **kwargs):

        self.C = C
        self.epsilon = epsilon
        self.kernel = kernel
        self.degree = degree
        self.coef0 = coef0
        self.gamma = gamma
        self.tol = tol
        self.shrinking = shrinking
        self.cache_size = cache_size
        self.max_iter = max_iter
        self.tau = tau
        self.class_weight = class_weight
        self.decision_function_shape = decision_function_shape
        self.break_ties = break_ties
        self.algorithm = algorithm
        self.svm_type = svm_type

    def _compute_gamma_sigma(self, gamma, X):
        if isinstance(gamma, str):
            if gamma == 'scale':
                if sp.isspmatrix(X):
                    # var = E[X^2] - E[X]^2
                    X_sc = (X.multiply(X)).mean() - (X.mean())**2
                else:
                    X_sc = X.var()
                _gamma = 1.0 / (X.shape[1] * X_sc) if X_sc != 0 else 1.0
            elif gamma == 'auto':
                _gamma = 1.0 / X.shape[1]
            else:
                raise ValueError(
                    "When 'gamma' is a string, it should be either 'scale' or "
                    "'auto'. Got '{}' instead.".format(gamma)
                )
        else:
            _gamma = gamma
        return _gamma, np.sqrt(0.5 / _gamma)

    def _validate_targets(self, y, dtype):
        self.class_weight_ = None
        self.classes_ = None
        return _column_or_1d(y, warn=True).astype(dtype, copy=False)

    def _get_onedal_params(self):
        max_iter = 10000 if self.max_iter == -1 else self.max_iter
        class_count = 0 if self.classes_ is None else len(self.classes_)
        return PySvmParams(method=self.algorithm, kernel=self.kernel,
                           c=self.C, epsilon=self.epsilon,
                           class_count=class_count, accuracy_threshold=self.tol,
                           max_iteration_count=max_iter,
                           scale=self._scale_, sigma=self._sigma_,
                           shift=self.coef0, degree=self.degree, tau=self.tau)

    def _reset_context(func):
        def wrapper(*args, **kwargs):
            if 'daal4py.oneapi' in sys.modules:
                import daal4py.oneapi as d4p_oneapi
                devname = d4p_oneapi._get_device_name_sycl_ctxt()
                ctxparams = d4p_oneapi._get_sycl_ctxt_params()

                if devname == 'gpu' and ctxparams.get('host_offload_on_fail', False):
                    gpu_ctx = d4p_oneapi._get_sycl_ctxt()
                    host_ctx = d4p_oneapi.sycl_execution_context('host')
                    try:
                        host_ctx.apply()
                        res = func(*args, **kwargs)
                    finally:
                        del host_ctx
                        gpu_ctx.apply()
                    return res
                else:
                    return func(*args, **kwargs)
            else:
                return func(*args, **kwargs)
        return wrapper

    @_reset_context
    def _fit(self, X, y, sample_weight, Computer):
        if hasattr(self, 'decision_function_shape'):
            if self.decision_function_shape not in ('ovr', 'ovo', None):
                raise ValueError(
                    f"decision_function_shape must be either 'ovr' or 'ovo', "
                    f"got {self.decision_function_shape}."
                )

        if y is None:
            if self._get_tags()['requires_y']:
                raise ValueError(
                    f"This {self.__class__.__name__} estimator "
                    f"requires y to be passed, but the target y is None."
                )
        X, y = _check_X_y(
            X, y, dtype=[np.float64, np.float32],
            force_all_finite=True, accept_sparse='csr')
        y = self._validate_targets(y, X.dtype)
        sample_weight = _get_sample_weight(
            X, y, sample_weight, self.class_weight_, self.classes_, self.svm_type)

<<<<<<< HEAD
        self._sparse = sp.isspmatrix(X)

        self._scale_, self._sigma_ = self._compute_gamma_sigma(self.gamma, X)
        c_svm = Computer(self._get_onedal_params())
        c_svm.train(X, y, sample_weight)

        if self._sparse:
            self.dual_coef_ = sp.csr_matrix(c_svm.get_coeffs().T)
            self.support_vectors_ = sp.csr_matrix(c_svm.get_support_vectors())
        else:
            self.dual_coef_ = c_svm.get_coeffs().T
            self.support_vectors_ = c_svm.get_support_vectors()
=======
        if self.kernel == 'linear':
            self._scale_, self._sigma_ = 1.0, 1.0
            self.coef0 = 0.0
        else:
            self._scale_, self._sigma_ = self._compute_gamma_sigma(self.gamma, X)

        c_svm = Computer(self._get_onedal_params())
        c_svm.train(X, y, sample_weight)

        self.dual_coef_ = c_svm.get_coeffs().T
        self.support_vectors_ = c_svm.get_support_vectors()
>>>>>>> c83b4d6b
        self.intercept_ = c_svm.get_biases().ravel()
        self.support_ = c_svm.get_support_indices().ravel().astype('int')
        self.n_features_in_ = X.shape[1]
        self.shape_fit_ = X.shape

        if getattr(self, 'classes_', None) is not None:
            self._n_support = np.array([
                np.sum(y[self.support_] == label) for label in self.classes_])
        self._gamma = self._scale_

        self._onedal_model = c_svm.get_model()
        return self

    @_reset_context
    def _predict(self, X, Computer):
        _check_is_fitted(self)
        if self.break_ties and self.decision_function_shape == 'ovo':
            raise ValueError("break_ties must be False when "
                             "decision_function_shape is 'ovo'")

        if self.break_ties and self.decision_function_shape == 'ovr' and \
                len(self.classes_) > 2:
            y = np.argmax(self.decision_function(X), axis=1)
        else:
            X = _check_array(X, dtype=[np.float64, np.float32],
                force_all_finite=True, accept_sparse='csr')
            _check_n_features(self, X, False)

            if self._sparse and not sp.isspmatrix(X):
                X = sp.csr_matrix(X)
            if self._sparse:
                X.sort_indices()

            if sp.issparse(X) and not self._sparse and not callable(self.kernel):
                raise ValueError(
                    "cannot use sparse input in %r trained on dense data"
                    % type(self).__name__)

            c_svm = Computer(self._get_onedal_params())

            if hasattr(self, '_onedal_model'):
                c_svm.infer(X, self._onedal_model)
            else:
                c_svm.infer_builder(X, self.support_vectors_,
                                    self.dual_coef_.T, self.intercept_)
            y = c_svm.get_labels()
        return y

    def _ovr_decision_function(self, predictions, confidences, n_classes):
        n_samples = predictions.shape[0]
        votes = np.zeros((n_samples, n_classes))
        sum_of_confidences = np.zeros((n_samples, n_classes))

        k = 0
        for i in range(n_classes):
            for j in range(i + 1, n_classes):
                sum_of_confidences[:, i] -= confidences[:, k]
                sum_of_confidences[:, j] += confidences[:, k]
                votes[predictions[:, k] == 0, i] += 1
                votes[predictions[:, k] == 1, j] += 1
                k += 1

        transformed_confidences = \
            sum_of_confidences / (3 * (np.abs(sum_of_confidences) + 1))
        return votes + transformed_confidences

    @_reset_context
    def _decision_function(self, X):
        _check_is_fitted(self)
<<<<<<< HEAD
        X = _check_array(X, dtype=[np.float64, np.float32],
                         force_all_finite=True, accept_sparse='csr')
=======
        X = _check_array(
            X, dtype=[np.float64, np.float32], force_all_finite=False)
>>>>>>> c83b4d6b
        _check_n_features(self, X, False)

        if self._sparse and not sp.isspmatrix(X):
            X = sp.csr_matrix(X)
        if self._sparse:
            X.sort_indices()

        if sp.issparse(X) and not self._sparse and not callable(self.kernel):
            raise ValueError(
                "cannot use sparse input in %r trained on dense data"
                % type(self).__name__)

        c_svm = PyClassificationSvmInfer(self._get_onedal_params())
        if hasattr(self, '_onedal_model'):
            c_svm.infer(X, self._onedal_model)
        else:
            c_svm.infer_builder(X, self.support_vectors_,
                                self.dual_coef_.T, self.intercept_)
        decision_function = c_svm.get_decision_function()
        if len(self.classes_) == 2:
            decision_function = decision_function.ravel()

        if self.decision_function_shape == 'ovr' and len(self.classes_) > 2:
            decision_function = self._ovr_decision_function(
                decision_function < 0, -decision_function, len(self.classes_))
        return decision_function


class SVR(RegressorMixin, BaseSVM):
    """
    Epsilon--Support Vector Regression.
    """

    def __init__(self, C=1.0, epsilon=0.1, kernel='rbf', *, degree=3,
                 gamma='scale', coef0=0.0, tol=1e-3, shrinking=True,
                 cache_size=200.0, max_iter=-1, tau=1e-12,
                 algorithm='thunder', **kwargs):
        super().__init__(C=C, epsilon=epsilon, kernel=kernel,
                         degree=degree, gamma=gamma,
                         coef0=coef0, tol=tol,
                         shrinking=shrinking, cache_size=cache_size,
                         max_iter=max_iter, tau=tau, class_weight=None,
                         decision_function_shape=None,
                         break_ties=False, algorithm=algorithm)
        self.svm_type = SVMtype.epsilon_svr

    def fit(self, X, y, sample_weight=None):
        return super()._fit(X, y, sample_weight, PyRegressionSvmTrain)

    def predict(self, X):
        y = super()._predict(X, PyRegressionSvmInfer)
        return y.ravel()


class SVC(ClassifierMixin, BaseSVM):
    """
    C-Support Vector Classification.
    """

    def __init__(self, C=1.0, kernel='rbf', *, degree=3, gamma='scale',
                 coef0=0.0, tol=1e-3, shrinking=True, cache_size=200.0,
                 max_iter=-1, tau=1e-12, class_weight=None,
                 decision_function_shape='ovr', break_ties=False,
                 algorithm='thunder', **kwargs):
        super().__init__(C=C, epsilon=0.0, kernel=kernel, degree=degree,
                         gamma=gamma, coef0=coef0, tol=tol,
                         shrinking=shrinking, cache_size=cache_size,
                         max_iter=max_iter, tau=tau, class_weight=class_weight,
                         decision_function_shape=decision_function_shape,
                         break_ties=break_ties, algorithm=algorithm)
        self.svm_type = SVMtype.c_svc

    def _validate_targets(self, y, dtype):
        y, self.class_weight_, self.classes_ = _validate_targets(
            y, self.class_weight, dtype)
        return y

    def fit(self, X, y, sample_weight=None):
        return super()._fit(X, y, sample_weight, PyClassificationSvmTrain)

    def predict(self, X):
        y = super()._predict(X, PyClassificationSvmInfer)
        if len(self.classes_) == 2:
            y = y.ravel()
        return self.classes_.take(np.asarray(y, dtype=np.intp)).ravel()

    def decision_function(self, X):
        return super()._decision_function(X)
<|MERGE_RESOLUTION|>--- conflicted
+++ resolved
@@ -1,350 +1,337 @@
-#===============================================================================
-# Copyright 2021 Intel Corporation
-#
-# Licensed under the Apache License, Version 2.0 (the "License");
-# you may not use this file except in compliance with the License.
-# You may obtain a copy of the License at
-#
-#     http://www.apache.org/licenses/LICENSE-2.0
-#
-# Unless required by applicable law or agreed to in writing, software
-# distributed under the License is distributed on an "AS IS" BASIS,
-# WITHOUT WARRANTIES OR CONDITIONS OF ANY KIND, either express or implied.
-# See the License for the specific language governing permissions and
-# limitations under the License.
-#===============================================================================
-
-from sklearn.base import BaseEstimator, ClassifierMixin, RegressorMixin
-from abc import ABCMeta, abstractmethod
-from enum import Enum
-import sys
-
-import numpy as np
-from scipy import sparse as sp
-from ..common import (
-    _validate_targets,
-    _check_X_y,
-    _check_array,
-    _get_sample_weight,
-    _check_is_fitted,
-    _column_or_1d,
-    _check_n_features
-)
-
-try:
-    from _onedal4py_dpc import (
-        PySvmParams,
-        PyRegressionSvmTrain,
-        PyRegressionSvmInfer,
-        PyClassificationSvmTrain,
-        PyClassificationSvmInfer
-    )
-except ImportError:
-    from _onedal4py_host import (
-        PySvmParams,
-        PyRegressionSvmTrain,
-        PyRegressionSvmInfer,
-        PyClassificationSvmTrain,
-        PyClassificationSvmInfer
-    )
-
-
-class SVMtype(Enum):
-    c_svc = 0
-    epsilon_svr = 1
-
-
-class BaseSVM(BaseEstimator, metaclass=ABCMeta):
-    @abstractmethod
-    def __init__(self, C, epsilon, kernel='rbf', *, degree, gamma,
-                 coef0, tol, shrinking, cache_size, max_iter, tau,
-                 class_weight, decision_function_shape,
-                 break_ties, algorithm, svm_type=None, **kwargs):
-
-        self.C = C
-        self.epsilon = epsilon
-        self.kernel = kernel
-        self.degree = degree
-        self.coef0 = coef0
-        self.gamma = gamma
-        self.tol = tol
-        self.shrinking = shrinking
-        self.cache_size = cache_size
-        self.max_iter = max_iter
-        self.tau = tau
-        self.class_weight = class_weight
-        self.decision_function_shape = decision_function_shape
-        self.break_ties = break_ties
-        self.algorithm = algorithm
-        self.svm_type = svm_type
-
-    def _compute_gamma_sigma(self, gamma, X):
-        if isinstance(gamma, str):
-            if gamma == 'scale':
-                if sp.isspmatrix(X):
-                    # var = E[X^2] - E[X]^2
-                    X_sc = (X.multiply(X)).mean() - (X.mean())**2
-                else:
-                    X_sc = X.var()
-                _gamma = 1.0 / (X.shape[1] * X_sc) if X_sc != 0 else 1.0
-            elif gamma == 'auto':
-                _gamma = 1.0 / X.shape[1]
-            else:
-                raise ValueError(
-                    "When 'gamma' is a string, it should be either 'scale' or "
-                    "'auto'. Got '{}' instead.".format(gamma)
-                )
-        else:
-            _gamma = gamma
-        return _gamma, np.sqrt(0.5 / _gamma)
-
-    def _validate_targets(self, y, dtype):
-        self.class_weight_ = None
-        self.classes_ = None
-        return _column_or_1d(y, warn=True).astype(dtype, copy=False)
-
-    def _get_onedal_params(self):
-        max_iter = 10000 if self.max_iter == -1 else self.max_iter
-        class_count = 0 if self.classes_ is None else len(self.classes_)
-        return PySvmParams(method=self.algorithm, kernel=self.kernel,
-                           c=self.C, epsilon=self.epsilon,
-                           class_count=class_count, accuracy_threshold=self.tol,
-                           max_iteration_count=max_iter,
-                           scale=self._scale_, sigma=self._sigma_,
-                           shift=self.coef0, degree=self.degree, tau=self.tau)
-
-    def _reset_context(func):
-        def wrapper(*args, **kwargs):
-            if 'daal4py.oneapi' in sys.modules:
-                import daal4py.oneapi as d4p_oneapi
-                devname = d4p_oneapi._get_device_name_sycl_ctxt()
-                ctxparams = d4p_oneapi._get_sycl_ctxt_params()
-
-                if devname == 'gpu' and ctxparams.get('host_offload_on_fail', False):
-                    gpu_ctx = d4p_oneapi._get_sycl_ctxt()
-                    host_ctx = d4p_oneapi.sycl_execution_context('host')
-                    try:
-                        host_ctx.apply()
-                        res = func(*args, **kwargs)
-                    finally:
-                        del host_ctx
-                        gpu_ctx.apply()
-                    return res
-                else:
-                    return func(*args, **kwargs)
-            else:
-                return func(*args, **kwargs)
-        return wrapper
-
-    @_reset_context
-    def _fit(self, X, y, sample_weight, Computer):
-        if hasattr(self, 'decision_function_shape'):
-            if self.decision_function_shape not in ('ovr', 'ovo', None):
-                raise ValueError(
-                    f"decision_function_shape must be either 'ovr' or 'ovo', "
-                    f"got {self.decision_function_shape}."
-                )
-
-        if y is None:
-            if self._get_tags()['requires_y']:
-                raise ValueError(
-                    f"This {self.__class__.__name__} estimator "
-                    f"requires y to be passed, but the target y is None."
-                )
-        X, y = _check_X_y(
-            X, y, dtype=[np.float64, np.float32],
-            force_all_finite=True, accept_sparse='csr')
-        y = self._validate_targets(y, X.dtype)
-        sample_weight = _get_sample_weight(
-            X, y, sample_weight, self.class_weight_, self.classes_, self.svm_type)
-
-<<<<<<< HEAD
-        self._sparse = sp.isspmatrix(X)
-
-        self._scale_, self._sigma_ = self._compute_gamma_sigma(self.gamma, X)
-        c_svm = Computer(self._get_onedal_params())
-        c_svm.train(X, y, sample_weight)
-
-        if self._sparse:
-            self.dual_coef_ = sp.csr_matrix(c_svm.get_coeffs().T)
-            self.support_vectors_ = sp.csr_matrix(c_svm.get_support_vectors())
-        else:
-            self.dual_coef_ = c_svm.get_coeffs().T
-            self.support_vectors_ = c_svm.get_support_vectors()
-=======
-        if self.kernel == 'linear':
-            self._scale_, self._sigma_ = 1.0, 1.0
-            self.coef0 = 0.0
-        else:
-            self._scale_, self._sigma_ = self._compute_gamma_sigma(self.gamma, X)
-
-        c_svm = Computer(self._get_onedal_params())
-        c_svm.train(X, y, sample_weight)
-
-        self.dual_coef_ = c_svm.get_coeffs().T
-        self.support_vectors_ = c_svm.get_support_vectors()
->>>>>>> c83b4d6b
-        self.intercept_ = c_svm.get_biases().ravel()
-        self.support_ = c_svm.get_support_indices().ravel().astype('int')
-        self.n_features_in_ = X.shape[1]
-        self.shape_fit_ = X.shape
-
-        if getattr(self, 'classes_', None) is not None:
-            self._n_support = np.array([
-                np.sum(y[self.support_] == label) for label in self.classes_])
-        self._gamma = self._scale_
-
-        self._onedal_model = c_svm.get_model()
-        return self
-
-    @_reset_context
-    def _predict(self, X, Computer):
-        _check_is_fitted(self)
-        if self.break_ties and self.decision_function_shape == 'ovo':
-            raise ValueError("break_ties must be False when "
-                             "decision_function_shape is 'ovo'")
-
-        if self.break_ties and self.decision_function_shape == 'ovr' and \
-                len(self.classes_) > 2:
-            y = np.argmax(self.decision_function(X), axis=1)
-        else:
-            X = _check_array(X, dtype=[np.float64, np.float32],
-                force_all_finite=True, accept_sparse='csr')
-            _check_n_features(self, X, False)
-
-            if self._sparse and not sp.isspmatrix(X):
-                X = sp.csr_matrix(X)
-            if self._sparse:
-                X.sort_indices()
-
-            if sp.issparse(X) and not self._sparse and not callable(self.kernel):
-                raise ValueError(
-                    "cannot use sparse input in %r trained on dense data"
-                    % type(self).__name__)
-
-            c_svm = Computer(self._get_onedal_params())
-
-            if hasattr(self, '_onedal_model'):
-                c_svm.infer(X, self._onedal_model)
-            else:
-                c_svm.infer_builder(X, self.support_vectors_,
-                                    self.dual_coef_.T, self.intercept_)
-            y = c_svm.get_labels()
-        return y
-
-    def _ovr_decision_function(self, predictions, confidences, n_classes):
-        n_samples = predictions.shape[0]
-        votes = np.zeros((n_samples, n_classes))
-        sum_of_confidences = np.zeros((n_samples, n_classes))
-
-        k = 0
-        for i in range(n_classes):
-            for j in range(i + 1, n_classes):
-                sum_of_confidences[:, i] -= confidences[:, k]
-                sum_of_confidences[:, j] += confidences[:, k]
-                votes[predictions[:, k] == 0, i] += 1
-                votes[predictions[:, k] == 1, j] += 1
-                k += 1
-
-        transformed_confidences = \
-            sum_of_confidences / (3 * (np.abs(sum_of_confidences) + 1))
-        return votes + transformed_confidences
-
-    @_reset_context
-    def _decision_function(self, X):
-        _check_is_fitted(self)
-<<<<<<< HEAD
-        X = _check_array(X, dtype=[np.float64, np.float32],
-                         force_all_finite=True, accept_sparse='csr')
-=======
-        X = _check_array(
-            X, dtype=[np.float64, np.float32], force_all_finite=False)
->>>>>>> c83b4d6b
-        _check_n_features(self, X, False)
-
-        if self._sparse and not sp.isspmatrix(X):
-            X = sp.csr_matrix(X)
-        if self._sparse:
-            X.sort_indices()
-
-        if sp.issparse(X) and not self._sparse and not callable(self.kernel):
-            raise ValueError(
-                "cannot use sparse input in %r trained on dense data"
-                % type(self).__name__)
-
-        c_svm = PyClassificationSvmInfer(self._get_onedal_params())
-        if hasattr(self, '_onedal_model'):
-            c_svm.infer(X, self._onedal_model)
-        else:
-            c_svm.infer_builder(X, self.support_vectors_,
-                                self.dual_coef_.T, self.intercept_)
-        decision_function = c_svm.get_decision_function()
-        if len(self.classes_) == 2:
-            decision_function = decision_function.ravel()
-
-        if self.decision_function_shape == 'ovr' and len(self.classes_) > 2:
-            decision_function = self._ovr_decision_function(
-                decision_function < 0, -decision_function, len(self.classes_))
-        return decision_function
-
-
-class SVR(RegressorMixin, BaseSVM):
-    """
-    Epsilon--Support Vector Regression.
-    """
-
-    def __init__(self, C=1.0, epsilon=0.1, kernel='rbf', *, degree=3,
-                 gamma='scale', coef0=0.0, tol=1e-3, shrinking=True,
-                 cache_size=200.0, max_iter=-1, tau=1e-12,
-                 algorithm='thunder', **kwargs):
-        super().__init__(C=C, epsilon=epsilon, kernel=kernel,
-                         degree=degree, gamma=gamma,
-                         coef0=coef0, tol=tol,
-                         shrinking=shrinking, cache_size=cache_size,
-                         max_iter=max_iter, tau=tau, class_weight=None,
-                         decision_function_shape=None,
-                         break_ties=False, algorithm=algorithm)
-        self.svm_type = SVMtype.epsilon_svr
-
-    def fit(self, X, y, sample_weight=None):
-        return super()._fit(X, y, sample_weight, PyRegressionSvmTrain)
-
-    def predict(self, X):
-        y = super()._predict(X, PyRegressionSvmInfer)
-        return y.ravel()
-
-
-class SVC(ClassifierMixin, BaseSVM):
-    """
-    C-Support Vector Classification.
-    """
-
-    def __init__(self, C=1.0, kernel='rbf', *, degree=3, gamma='scale',
-                 coef0=0.0, tol=1e-3, shrinking=True, cache_size=200.0,
-                 max_iter=-1, tau=1e-12, class_weight=None,
-                 decision_function_shape='ovr', break_ties=False,
-                 algorithm='thunder', **kwargs):
-        super().__init__(C=C, epsilon=0.0, kernel=kernel, degree=degree,
-                         gamma=gamma, coef0=coef0, tol=tol,
-                         shrinking=shrinking, cache_size=cache_size,
-                         max_iter=max_iter, tau=tau, class_weight=class_weight,
-                         decision_function_shape=decision_function_shape,
-                         break_ties=break_ties, algorithm=algorithm)
-        self.svm_type = SVMtype.c_svc
-
-    def _validate_targets(self, y, dtype):
-        y, self.class_weight_, self.classes_ = _validate_targets(
-            y, self.class_weight, dtype)
-        return y
-
-    def fit(self, X, y, sample_weight=None):
-        return super()._fit(X, y, sample_weight, PyClassificationSvmTrain)
-
-    def predict(self, X):
-        y = super()._predict(X, PyClassificationSvmInfer)
-        if len(self.classes_) == 2:
-            y = y.ravel()
-        return self.classes_.take(np.asarray(y, dtype=np.intp)).ravel()
-
-    def decision_function(self, X):
-        return super()._decision_function(X)
+#===============================================================================
+# Copyright 2021 Intel Corporation
+#
+# Licensed under the Apache License, Version 2.0 (the "License");
+# you may not use this file except in compliance with the License.
+# You may obtain a copy of the License at
+#
+#     http://www.apache.org/licenses/LICENSE-2.0
+#
+# Unless required by applicable law or agreed to in writing, software
+# distributed under the License is distributed on an "AS IS" BASIS,
+# WITHOUT WARRANTIES OR CONDITIONS OF ANY KIND, either express or implied.
+# See the License for the specific language governing permissions and
+# limitations under the License.
+#===============================================================================
+
+from sklearn.base import BaseEstimator, ClassifierMixin, RegressorMixin
+from abc import ABCMeta, abstractmethod
+from enum import Enum
+import sys
+
+import numpy as np
+from scipy import sparse as sp
+from ..common import (
+    _validate_targets,
+    _check_X_y,
+    _check_array,
+    _get_sample_weight,
+    _check_is_fitted,
+    _column_or_1d,
+    _check_n_features
+)
+
+try:
+    from _onedal4py_dpc import (
+        PySvmParams,
+        PyRegressionSvmTrain,
+        PyRegressionSvmInfer,
+        PyClassificationSvmTrain,
+        PyClassificationSvmInfer
+    )
+except ImportError:
+    from _onedal4py_host import (
+        PySvmParams,
+        PyRegressionSvmTrain,
+        PyRegressionSvmInfer,
+        PyClassificationSvmTrain,
+        PyClassificationSvmInfer
+    )
+
+
+class SVMtype(Enum):
+    c_svc = 0
+    epsilon_svr = 1
+
+
+class BaseSVM(BaseEstimator, metaclass=ABCMeta):
+    @abstractmethod
+    def __init__(self, C, epsilon, kernel='rbf', *, degree, gamma,
+                 coef0, tol, shrinking, cache_size, max_iter, tau,
+                 class_weight, decision_function_shape,
+                 break_ties, algorithm, svm_type=None, **kwargs):
+
+        self.C = C
+        self.epsilon = epsilon
+        self.kernel = kernel
+        self.degree = degree
+        self.coef0 = coef0
+        self.gamma = gamma
+        self.tol = tol
+        self.shrinking = shrinking
+        self.cache_size = cache_size
+        self.max_iter = max_iter
+        self.tau = tau
+        self.class_weight = class_weight
+        self.decision_function_shape = decision_function_shape
+        self.break_ties = break_ties
+        self.algorithm = algorithm
+        self.svm_type = svm_type
+
+    def _compute_gamma_sigma(self, gamma, X):
+        if isinstance(gamma, str):
+            if gamma == 'scale':
+                if sp.isspmatrix(X):
+                    # var = E[X^2] - E[X]^2
+                    X_sc = (X.multiply(X)).mean() - (X.mean())**2
+                else:
+                    X_sc = X.var()
+                _gamma = 1.0 / (X.shape[1] * X_sc) if X_sc != 0 else 1.0
+            elif gamma == 'auto':
+                _gamma = 1.0 / X.shape[1]
+            else:
+                raise ValueError(
+                    "When 'gamma' is a string, it should be either 'scale' or "
+                    "'auto'. Got '{}' instead.".format(gamma)
+                )
+        else:
+            _gamma = gamma
+        return _gamma, np.sqrt(0.5 / _gamma)
+
+    def _validate_targets(self, y, dtype):
+        self.class_weight_ = None
+        self.classes_ = None
+        return _column_or_1d(y, warn=True).astype(dtype, copy=False)
+
+    def _get_onedal_params(self):
+        max_iter = 10000 if self.max_iter == -1 else self.max_iter
+        class_count = 0 if self.classes_ is None else len(self.classes_)
+        return PySvmParams(method=self.algorithm, kernel=self.kernel,
+                           c=self.C, epsilon=self.epsilon,
+                           class_count=class_count, accuracy_threshold=self.tol,
+                           max_iteration_count=max_iter,
+                           scale=self._scale_, sigma=self._sigma_,
+                           shift=self.coef0, degree=self.degree, tau=self.tau)
+
+    def _reset_context(func):
+        def wrapper(*args, **kwargs):
+            if 'daal4py.oneapi' in sys.modules:
+                import daal4py.oneapi as d4p_oneapi
+                devname = d4p_oneapi._get_device_name_sycl_ctxt()
+                ctxparams = d4p_oneapi._get_sycl_ctxt_params()
+
+                if devname == 'gpu' and ctxparams.get('host_offload_on_fail', False):
+                    gpu_ctx = d4p_oneapi._get_sycl_ctxt()
+                    host_ctx = d4p_oneapi.sycl_execution_context('host')
+                    try:
+                        host_ctx.apply()
+                        res = func(*args, **kwargs)
+                    finally:
+                        del host_ctx
+                        gpu_ctx.apply()
+                    return res
+                else:
+                    return func(*args, **kwargs)
+            else:
+                return func(*args, **kwargs)
+        return wrapper
+
+    @_reset_context
+    def _fit(self, X, y, sample_weight, Computer):
+        if hasattr(self, 'decision_function_shape'):
+            if self.decision_function_shape not in ('ovr', 'ovo', None):
+                raise ValueError(
+                    f"decision_function_shape must be either 'ovr' or 'ovo', "
+                    f"got {self.decision_function_shape}."
+                )
+
+        if y is None:
+            if self._get_tags()['requires_y']:
+                raise ValueError(
+                    f"This {self.__class__.__name__} estimator "
+                    f"requires y to be passed, but the target y is None."
+                )
+        X, y = _check_X_y(
+            X, y, dtype=[np.float64, np.float32],
+            force_all_finite=True, accept_sparse='csr')
+        y = self._validate_targets(y, X.dtype)
+        sample_weight = _get_sample_weight(
+            X, y, sample_weight, self.class_weight_, self.classes_, self.svm_type)
+
+        self._sparse = sp.isspmatrix(X)
+
+        if self.kernel == 'linear':
+            self._scale_, self._sigma_ = 1.0, 1.0
+            self.coef0 = 0.0
+        else:
+            self._scale_, self._sigma_ = self._compute_gamma_sigma(self.gamma, X)
+
+        c_svm = Computer(self._get_onedal_params())
+        c_svm.train(X, y, sample_weight)
+
+        if self._sparse:
+            self.dual_coef_ = sp.csr_matrix(c_svm.get_coeffs().T)
+            self.support_vectors_ = sp.csr_matrix(c_svm.get_support_vectors())
+        else:
+            self.dual_coef_ = c_svm.get_coeffs().T
+            self.support_vectors_ = c_svm.get_support_vectors()
+
+        self.intercept_ = c_svm.get_biases().ravel()
+        self.support_ = c_svm.get_support_indices().ravel().astype('int')
+        self.n_features_in_ = X.shape[1]
+        self.shape_fit_ = X.shape
+
+        if getattr(self, 'classes_', None) is not None:
+            self._n_support = np.array([
+                np.sum(y[self.support_] == label) for label in self.classes_])
+        self._gamma = self._scale_
+
+        self._onedal_model = c_svm.get_model()
+        return self
+
+    @_reset_context
+    def _predict(self, X, Computer):
+        _check_is_fitted(self)
+        if self.break_ties and self.decision_function_shape == 'ovo':
+            raise ValueError("break_ties must be False when "
+                             "decision_function_shape is 'ovo'")
+
+        if self.break_ties and self.decision_function_shape == 'ovr' and \
+                len(self.classes_) > 2:
+            y = np.argmax(self.decision_function(X), axis=1)
+        else:
+            X = _check_array(X, dtype=[np.float64, np.float32],
+                force_all_finite=True, accept_sparse='csr')
+            _check_n_features(self, X, False)
+
+            if self._sparse and not sp.isspmatrix(X):
+                X = sp.csr_matrix(X)
+            if self._sparse:
+                X.sort_indices()
+
+            if sp.issparse(X) and not self._sparse and not callable(self.kernel):
+                raise ValueError(
+                    "cannot use sparse input in %r trained on dense data"
+                    % type(self).__name__)
+
+            c_svm = Computer(self._get_onedal_params())
+
+            if hasattr(self, '_onedal_model'):
+                c_svm.infer(X, self._onedal_model)
+            else:
+                c_svm.infer_builder(X, self.support_vectors_,
+                                    self.dual_coef_.T, self.intercept_)
+            y = c_svm.get_labels()
+        return y
+
+    def _ovr_decision_function(self, predictions, confidences, n_classes):
+        n_samples = predictions.shape[0]
+        votes = np.zeros((n_samples, n_classes))
+        sum_of_confidences = np.zeros((n_samples, n_classes))
+
+        k = 0
+        for i in range(n_classes):
+            for j in range(i + 1, n_classes):
+                sum_of_confidences[:, i] -= confidences[:, k]
+                sum_of_confidences[:, j] += confidences[:, k]
+                votes[predictions[:, k] == 0, i] += 1
+                votes[predictions[:, k] == 1, j] += 1
+                k += 1
+
+        transformed_confidences = \
+            sum_of_confidences / (3 * (np.abs(sum_of_confidences) + 1))
+        return votes + transformed_confidences
+
+    @_reset_context
+    def _decision_function(self, X):
+        _check_is_fitted(self)
+        X = _check_array(X, dtype=[np.float64, np.float32],
+                         force_all_finite=False, accept_sparse='csr')
+        _check_n_features(self, X, False)
+
+        if self._sparse and not sp.isspmatrix(X):
+            X = sp.csr_matrix(X)
+        if self._sparse:
+            X.sort_indices()
+
+        if sp.issparse(X) and not self._sparse and not callable(self.kernel):
+            raise ValueError(
+                "cannot use sparse input in %r trained on dense data"
+                % type(self).__name__)
+
+        c_svm = PyClassificationSvmInfer(self._get_onedal_params())
+        if hasattr(self, '_onedal_model'):
+            c_svm.infer(X, self._onedal_model)
+        else:
+            c_svm.infer_builder(X, self.support_vectors_,
+                                self.dual_coef_.T, self.intercept_)
+        decision_function = c_svm.get_decision_function()
+        if len(self.classes_) == 2:
+            decision_function = decision_function.ravel()
+
+        if self.decision_function_shape == 'ovr' and len(self.classes_) > 2:
+            decision_function = self._ovr_decision_function(
+                decision_function < 0, -decision_function, len(self.classes_))
+        return decision_function
+
+
+class SVR(RegressorMixin, BaseSVM):
+    """
+    Epsilon--Support Vector Regression.
+    """
+
+    def __init__(self, C=1.0, epsilon=0.1, kernel='rbf', *, degree=3,
+                 gamma='scale', coef0=0.0, tol=1e-3, shrinking=True,
+                 cache_size=200.0, max_iter=-1, tau=1e-12,
+                 algorithm='thunder', **kwargs):
+        super().__init__(C=C, epsilon=epsilon, kernel=kernel,
+                         degree=degree, gamma=gamma,
+                         coef0=coef0, tol=tol,
+                         shrinking=shrinking, cache_size=cache_size,
+                         max_iter=max_iter, tau=tau, class_weight=None,
+                         decision_function_shape=None,
+                         break_ties=False, algorithm=algorithm)
+        self.svm_type = SVMtype.epsilon_svr
+
+    def fit(self, X, y, sample_weight=None):
+        return super()._fit(X, y, sample_weight, PyRegressionSvmTrain)
+
+    def predict(self, X):
+        y = super()._predict(X, PyRegressionSvmInfer)
+        return y.ravel()
+
+
+class SVC(ClassifierMixin, BaseSVM):
+    """
+    C-Support Vector Classification.
+    """
+
+    def __init__(self, C=1.0, kernel='rbf', *, degree=3, gamma='scale',
+                 coef0=0.0, tol=1e-3, shrinking=True, cache_size=200.0,
+                 max_iter=-1, tau=1e-12, class_weight=None,
+                 decision_function_shape='ovr', break_ties=False,
+                 algorithm='thunder', **kwargs):
+        super().__init__(C=C, epsilon=0.0, kernel=kernel, degree=degree,
+                         gamma=gamma, coef0=coef0, tol=tol,
+                         shrinking=shrinking, cache_size=cache_size,
+                         max_iter=max_iter, tau=tau, class_weight=class_weight,
+                         decision_function_shape=decision_function_shape,
+                         break_ties=break_ties, algorithm=algorithm)
+        self.svm_type = SVMtype.c_svc
+
+    def _validate_targets(self, y, dtype):
+        y, self.class_weight_, self.classes_ = _validate_targets(
+            y, self.class_weight, dtype)
+        return y
+
+    def fit(self, X, y, sample_weight=None):
+        return super()._fit(X, y, sample_weight, PyClassificationSvmTrain)
+
+    def predict(self, X):
+        y = super()._predict(X, PyClassificationSvmInfer)
+        if len(self.classes_) == 2:
+            y = y.ravel()
+        return self.classes_.take(np.asarray(y, dtype=np.intp)).ravel()
+
+    def decision_function(self, X):
+        return super()._decision_function(X)