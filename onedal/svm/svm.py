--- conflicted
+++ resolved
@@ -18,27 +18,15 @@
 from enum import Enum
 
 import numpy as np
+from onedal._device_offload import SyclQueueManager, supports_queue
+from onedal.common._backend import bind_default_backend
 from scipy import sparse as sp
-
-from onedal._device_offload import supports_queue
-from onedal.common._backend import bind_default_backend
 
 from ..common._estimator_checks import _check_is_fitted
 from ..common._mixin import ClassifierMixin, RegressorMixin
-<<<<<<< HEAD
-from ..datatypes import _convert_to_supported, from_table, to_table
-from ..utils.validation import (
-=======
-from ..common._policy import _get_policy
 from ..datatypes import from_table, to_table
-from ..utils import (
->>>>>>> c6311279
-    _check_array,
-    _check_n_features,
-    _check_X_y,
-    _column_or_1d,
-    _validate_targets,
-)
+from ..utils.validation import (_check_array, _check_n_features, _check_X_y,
+                                _column_or_1d, _validate_targets)
 
 
 class SVMtype(Enum):
@@ -188,16 +176,9 @@
                 _gamma = self.gamma
             self._scale_, self._sigma_ = _gamma, np.sqrt(0.5 / _gamma)
 
-<<<<<<< HEAD
-        X = _convert_to_supported(X)
-        params = self._get_onedal_params(X)
-        result = self.train(params, *to_table(*data))
-=======
-        policy = _get_policy(queue, *data)
-        data = to_table(*data, queue=queue)
+        data = to_table(*data, queue=SyclQueueManager.get_global_queue())
         params = self._get_onedal_params(data[0])
-        result = module.train(policy, params, *data)
->>>>>>> c6311279
+        result = self.train(params, *data)
 
         if self._sparse:
             self.dual_coef_ = sp.csr_matrix(from_table(result.coeffs).T)
@@ -273,24 +254,14 @@
                     % type(self).__name__
                 )
 
-<<<<<<< HEAD
-            X = _convert_to_supported(X)
-=======
-            policy = _get_policy(queue, X)
-            X = to_table(X, queue=queue)
->>>>>>> c6311279
+            X = to_table(X, queue=SyclQueueManager.get_global_queue())
             params = self._get_onedal_params(X)
 
             if hasattr(self, "_onedal_model"):
                 model = self._onedal_model
             else:
-<<<<<<< HEAD
-                model = self._create_model()
-            result = self.infer(params, model, to_table(X))
-=======
                 model = self._create_model(module)
-            result = module.infer(policy, params, model, X)
->>>>>>> c6311279
+            result = self.infer(params, model, X)
             y = from_table(result.responses)
         return y
 
@@ -339,24 +310,14 @@
                     f"of {self.__class__.__name__} was altered"
                 )
 
-<<<<<<< HEAD
-        X = _convert_to_supported(X)
-=======
-        policy = _get_policy(queue, X)
-        X = to_table(X, queue=queue)
->>>>>>> c6311279
+        X = to_table(X, queue=SyclQueueManager.get_global_queue())
         params = self._get_onedal_params(X)
 
         if hasattr(self, "_onedal_model"):
             model = self._onedal_model
         else:
-<<<<<<< HEAD
-            model = self._create_model()
-        result = self.infer(params, model, to_table(X))
-=======
             model = self._create_model(module)
-        result = module.infer(policy, params, model, X)
->>>>>>> c6311279
+        result = self.infer(params, model, X)
         decision_function = from_table(result.decision_function)
 
         if len(self.classes_) == 2:
