# ==============================================================================
# Copyright 2023 Intel Corporation
#
# Licensed under the Apache License, Version 2.0 (the "License");
# you may not use this file except in compliance with the License.
# You may obtain a copy of the License at
#
#     http://www.apache.org/licenses/LICENSE-2.0
#
# Unless required by applicable law or agreed to in writing, software
# distributed under the License is distributed on an "AS IS" BASIS,
# WITHOUT WARRANTIES OR CONDITIONS OF ANY KIND, either express or implied.
# See the License for the specific language governing permissions and
# limitations under the License.
# ==============================================================================

import numbers
import warnings
from abc import ABCMeta, abstractmethod
from math import ceil

import numpy as np
from sklearn.ensemble import BaseEnsemble
from sklearn.utils import check_random_state

from daal4py.sklearn._utils import daal_check_version
from onedal._device_offload import supports_queue
from onedal.common._backend import bind_default_backend
from sklearnex import get_hyperparameters

from ..common._estimator_checks import _check_is_fitted
from ..common._mixin import ClassifierMixin, RegressorMixin
<<<<<<< HEAD
from ..datatypes import _convert_to_supported, from_table, to_table
from ..utils.validation import (
=======
from ..datatypes import from_table, to_table
from ..utils import (
>>>>>>> c6311279
    _check_array,
    _check_n_features,
    _check_X_y,
    _column_or_1d,
    _validate_targets,
)


class BaseForest(BaseEnsemble, metaclass=ABCMeta):
    @abstractmethod
    def __init__(
        self,
        n_estimators,
        criterion,
        max_depth,
        min_samples_split,
        min_samples_leaf,
        min_weight_fraction_leaf,
        max_features,
        max_leaf_nodes,
        min_impurity_decrease,
        min_impurity_split,
        bootstrap,
        oob_score,
        random_state,
        warm_start,
        class_weight,
        ccp_alpha,
        max_samples,
        max_bins,
        min_bin_size,
        infer_mode,
        splitter_mode,
        voting_mode,
        error_metric_mode,
        variable_importance_mode,
        algorithm,
        **kwargs,
    ):
        self.n_estimators = n_estimators
        self.bootstrap = bootstrap
        self.oob_score = oob_score
        self.random_state = random_state
        self.warm_start = warm_start
        self.class_weight = class_weight
        self.max_samples = max_samples
        self.criterion = criterion
        self.max_depth = max_depth
        self.min_samples_split = min_samples_split
        self.min_samples_leaf = min_samples_leaf
        self.min_weight_fraction_leaf = min_weight_fraction_leaf
        self.max_features = max_features
        self.max_leaf_nodes = max_leaf_nodes
        self.min_impurity_decrease = min_impurity_decrease
        self.min_impurity_split = min_impurity_split
        self.ccp_alpha = ccp_alpha
        self.max_bins = max_bins
        self.min_bin_size = min_bin_size
        self.infer_mode = infer_mode
        self.splitter_mode = splitter_mode
        self.voting_mode = voting_mode
        self.error_metric_mode = error_metric_mode
        self.variable_importance_mode = variable_importance_mode
        self.algorithm = algorithm

    @abstractmethod
    def train(self, *args, **kwargs): ...

    @abstractmethod
    def infer(self, *args, **kwargs): ...

    def _to_absolute_max_features(self, n_features):
        if self.max_features is None:
            return n_features
        elif isinstance(self.max_features, str):
            return max(1, int(getattr(np, self.max_features)(n_features)))
        elif isinstance(self.max_features, (numbers.Integral, np.integer)):
            return self.max_features
        elif self.max_features > 0.0:
            return max(1, int(self.max_features * n_features))
        return 0

    def _get_observations_per_tree_fraction(self, n_samples, max_samples):
        if max_samples is None:
            return 1.0

        if isinstance(max_samples, numbers.Integral):
            if not (1 <= max_samples <= n_samples):
                msg = "`max_samples` must be in range 1 to {} but got value {}"
                raise ValueError(msg.format(n_samples, max_samples))
            return max(float(max_samples / n_samples), 1 / n_samples)

        if isinstance(max_samples, numbers.Real):
            return max(float(max_samples), 1 / n_samples)

        msg = "`max_samples` should be int or float, but got type '{}'"
        raise TypeError(msg.format(type(max_samples)))

    def _get_onedal_params(self, data):
        n_samples, n_features = data.shape

        self.observations_per_tree_fraction = self._get_observations_per_tree_fraction(
            n_samples=n_samples, max_samples=self.max_samples
        )
        self.observations_per_tree_fraction = (
            self.observations_per_tree_fraction if bool(self.bootstrap) else 1.0
        )

        if not self.bootstrap and self.max_samples is not None:
            raise ValueError(
                "`max_sample` cannot be set if `bootstrap=False`. "
                "Either switch to `bootstrap=True` or set "
                "`max_sample=None`."
            )
        if not self.bootstrap and self.oob_score:
            raise ValueError("Out of bag estimation only available" " if bootstrap=True")

        min_observations_in_leaf_node = (
            self.min_samples_leaf
            if isinstance(self.min_samples_leaf, numbers.Integral)
            else int(ceil(self.min_samples_leaf * n_samples))
        )

        min_observations_in_split_node = (
            self.min_samples_split
            if isinstance(self.min_samples_split, numbers.Integral)
            else int(ceil(self.min_samples_split * n_samples))
        )

        rs = check_random_state(self.random_state)
        seed = rs.randint(0, np.iinfo("i").max)

        onedal_params = {
            "fptype": data.dtype,
            "method": self.algorithm,
            "infer_mode": self.infer_mode,
            "voting_mode": self.voting_mode,
            "observations_per_tree_fraction": self.observations_per_tree_fraction,
            "impurity_threshold": float(
                0.0 if self.min_impurity_split is None else self.min_impurity_split
            ),
            "min_weight_fraction_in_leaf_node": self.min_weight_fraction_leaf,
            "min_impurity_decrease_in_split_node": self.min_impurity_decrease,
            "tree_count": int(self.n_estimators),
            "features_per_node": self._to_absolute_max_features(n_features),
            "max_tree_depth": int(0 if self.max_depth is None else self.max_depth),
            "min_observations_in_leaf_node": min_observations_in_leaf_node,
            "min_observations_in_split_node": min_observations_in_split_node,
            "max_leaf_nodes": (0 if self.max_leaf_nodes is None else self.max_leaf_nodes),
            "max_bins": self.max_bins,
            "min_bin_size": self.min_bin_size,
            "seed": seed,
            "memory_saving_mode": False,
            "bootstrap": bool(self.bootstrap),
            "error_metric_mode": self.error_metric_mode,
            "variable_importance_mode": self.variable_importance_mode,
        }
        if isinstance(self, ClassifierMixin):
            onedal_params["class_count"] = (
                0 if self.classes_ is None else len(self.classes_)
            )
        if daal_check_version((2023, "P", 101)):
            onedal_params["splitter_mode"] = self.splitter_mode
        return onedal_params

    def _check_parameters(self):
        if isinstance(self.min_samples_leaf, numbers.Integral):
            if not 1 <= self.min_samples_leaf:
                raise ValueError(
                    "min_samples_leaf must be at least 1 "
                    "or in (0, 0.5], got %s" % self.min_samples_leaf
                )
        else:  # float
            if not 0.0 < self.min_samples_leaf <= 0.5:
                raise ValueError(
                    "min_samples_leaf must be at least 1 "
                    "or in (0, 0.5], got %s" % self.min_samples_leaf
                )
        if isinstance(self.min_samples_split, numbers.Integral):
            if not 2 <= self.min_samples_split:
                raise ValueError(
                    "min_samples_split must be an integer "
                    "greater than 1 or a float in (0.0, 1.0]; "
                    "got the integer %s" % self.min_samples_split
                )
        else:  # float
            if not 0.0 < self.min_samples_split <= 1.0:
                raise ValueError(
                    "min_samples_split must be an integer "
                    "greater than 1 or a float in (0.0, 1.0]; "
                    "got the float %s" % self.min_samples_split
                )
        if not 0 <= self.min_weight_fraction_leaf <= 0.5:
            raise ValueError("min_weight_fraction_leaf must in [0, 0.5]")
        if self.min_impurity_split is not None:
            warnings.warn(
                "The min_impurity_split parameter is deprecated. "
                "Its default value has changed from 1e-7 to 0 in "
                "version 0.23, and it will be removed in 0.25. "
                "Use the min_impurity_decrease parameter instead.",
                FutureWarning,
            )

            if self.min_impurity_split < 0.0:
                raise ValueError(
                    "min_impurity_split must be greater than " "or equal to 0"
                )
        if self.min_impurity_decrease < 0.0:
            raise ValueError(
                "min_impurity_decrease must be greater than " "or equal to 0"
            )
        if self.max_leaf_nodes is not None:
            if not isinstance(self.max_leaf_nodes, numbers.Integral):
                raise ValueError(
                    "max_leaf_nodes must be integral number but was "
                    "%r" % self.max_leaf_nodes
                )
            if self.max_leaf_nodes < 2:
                raise ValueError(
                    ("max_leaf_nodes {0} must be either None " "or larger than 1").format(
                        self.max_leaf_nodes
                    )
                )
        if isinstance(self.max_bins, numbers.Integral):
            if not 2 <= self.max_bins:
                raise ValueError("max_bins must be at least 2, got %s" % self.max_bins)
        else:
            raise ValueError(
                "max_bins must be integral number but was " "%r" % self.max_bins
            )
        if isinstance(self.min_bin_size, numbers.Integral):
            if not 1 <= self.min_bin_size:
                raise ValueError(
                    "min_bin_size must be at least 1, got %s" % self.min_bin_size
                )
        else:
            raise ValueError(
                "min_bin_size must be integral number but was " "%r" % self.min_bin_size
            )

    def _validate_targets(self, y, dtype):
        self.class_weight_ = None
        self.classes_ = None
        return _column_or_1d(y, warn=True).astype(dtype, copy=False)

    def _get_sample_weight(self, sample_weight, X):
        sample_weight = np.asarray(sample_weight, dtype=X.dtype).ravel()

        sample_weight = _check_array(
            sample_weight, accept_sparse=False, ensure_2d=False, dtype=X.dtype, order="C"
        )

        if sample_weight.size != X.shape[0]:
            raise ValueError(
                "sample_weight and X have incompatible shapes: "
                "%r vs %r\n"
                "Note: Sparse matrices cannot be indexed w/"
                "boolean masks (use `indices=True` in CV)."
                % (sample_weight.shape, X.shape)
            )

        return sample_weight

    def _fit(self, X, y, sample_weight):
        X, y = _check_X_y(
            X,
            y,
            dtype=[np.float64, np.float32],
            force_all_finite=True,
            accept_sparse="csr",
        )
        y = self._validate_targets(y, X.dtype)

        self.n_features_in_ = X.shape[1]

        if sample_weight is not None and len(sample_weight) > 0:
            sample_weight = self._get_sample_weight(sample_weight, X)
            data = (X, y, sample_weight)
        else:
            data = (X, y)
<<<<<<< HEAD
        data = _convert_to_supported(*data)
        params = self._get_onedal_params(data[0])
        train_result = self.train(params, *to_table(*data))
=======
        policy = self._get_policy(queue, *data)
        data = to_table(*data, queue=queue)
        params = self._get_onedal_params(data[0])
        train_result = module.train(policy, params, *data)
>>>>>>> c6311279

        self._onedal_model = train_result.model

        if self.oob_score:
            if isinstance(self, ClassifierMixin):
                self.oob_score_ = from_table(train_result.oob_err_accuracy).item()
                self.oob_decision_function_ = from_table(
                    train_result.oob_err_decision_function
                )
                if np.any(self.oob_decision_function_ == 0):
                    warnings.warn(
                        "Some inputs do not have OOB scores. This probably means "
                        "too few trees were used to compute any reliable OOB "
                        "estimates.",
                        UserWarning,
                    )
            else:
                self.oob_score_ = from_table(train_result.oob_err_r2).item()
                self.oob_prediction_ = from_table(
                    train_result.oob_err_prediction
                ).reshape(-1)
                if np.any(self.oob_prediction_ == 0):
                    warnings.warn(
                        "Some inputs do not have OOB scores. This probably means "
                        "too few trees were used to compute any reliable OOB "
                        "estimates.",
                        UserWarning,
                    )

        return self

    def _create_model(self, module):
        # TODO:
        # upate error msg.
        raise NotImplementedError("Creating model is not supported.")

    def _predict(self, X, hparams=None):
        _check_is_fitted(self)
        X = _check_array(
            X, dtype=[np.float64, np.float32], force_all_finite=True, accept_sparse=False
        )
        _check_n_features(self, X, False)

        model = self._onedal_model
<<<<<<< HEAD
        X = _convert_to_supported(X)
        params = self._get_onedal_params(X)
        if hparams is not None and not hparams.is_default:
            result = self.infer(params, hparams.backend, model, to_table(X))
        else:
            result = self.infer(params, model, to_table(X))
=======
        X = to_table(X, queue=queue)
        params = self._get_onedal_params(X)
        if hparams is not None and not hparams.is_default:
            result = module.infer(policy, params, hparams.backend, model, X)
        else:
            result = module.infer(policy, params, model, X)
>>>>>>> c6311279

        y = from_table(result.responses)
        return y

    def _predict_proba(self, X, hparams=None):
        _check_is_fitted(self)
        X = _check_array(
            X, dtype=[np.float64, np.float32], force_all_finite=True, accept_sparse=False
        )
        _check_n_features(self, X, False)
<<<<<<< HEAD
        X = _convert_to_supported(X)
=======
        policy = self._get_policy(queue, X)
        X = to_table(X, queue=queue)
>>>>>>> c6311279
        params = self._get_onedal_params(X)
        params["infer_mode"] = "class_probabilities"

        model = self._onedal_model
        if hparams is not None and not hparams.is_default:
<<<<<<< HEAD
            result = self.infer(params, hparams.backend, model, to_table(X))
        else:
            result = self.infer(params, model, to_table(X))
=======
            result = module.infer(policy, params, hparams.backend, model, X)
        else:
            result = module.infer(policy, params, model, X)
>>>>>>> c6311279

        y = from_table(result.probabilities)
        return y


class RandomForestClassifier(ClassifierMixin, BaseForest, metaclass=ABCMeta):
    def __init__(
        self,
        n_estimators=100,
        criterion="gini",
        max_depth=None,
        min_samples_split=2,
        min_samples_leaf=1,
        min_weight_fraction_leaf=0.0,
        max_features="sqrt",
        max_leaf_nodes=None,
        min_impurity_decrease=0.0,
        min_impurity_split=None,
        bootstrap=True,
        oob_score=False,
        random_state=None,
        warm_start=False,
        class_weight=None,
        ccp_alpha=0.0,
        max_samples=None,
        max_bins=256,
        min_bin_size=1,
        infer_mode="class_responses",
        splitter_mode="best",
        voting_mode="weighted",
        error_metric_mode="none",
        variable_importance_mode="none",
        algorithm="hist",
        **kwargs,
    ):
        super().__init__(
            n_estimators=n_estimators,
            criterion=criterion,
            max_depth=max_depth,
            min_samples_split=min_samples_split,
            min_samples_leaf=min_samples_leaf,
            min_weight_fraction_leaf=min_weight_fraction_leaf,
            max_features=max_features,
            max_leaf_nodes=max_leaf_nodes,
            min_impurity_decrease=min_impurity_decrease,
            min_impurity_split=min_impurity_split,
            bootstrap=bootstrap,
            oob_score=oob_score,
            random_state=random_state,
            warm_start=warm_start,
            class_weight=class_weight,
            ccp_alpha=ccp_alpha,
            max_samples=max_samples,
            max_bins=max_bins,
            min_bin_size=min_bin_size,
            infer_mode=infer_mode,
            splitter_mode=splitter_mode,
            voting_mode=voting_mode,
            error_metric_mode=error_metric_mode,
            variable_importance_mode=variable_importance_mode,
            algorithm=algorithm,
        )

    @bind_default_backend("decision_forest.classification")
    def train(self, *args, **kwargs): ...

    @bind_default_backend("decision_forest.classification")
    def infer(self, *args, **kwargs): ...

    def _validate_targets(self, y, dtype):
        y, self.class_weight_, self.classes_ = _validate_targets(
            y, self.class_weight, dtype
        )

        # Decapsulate classes_ attributes
        # TODO:
        # align with `n_classes_` and `classes_` attr with daal4py implementations.
        # if hasattr(self, "classes_"):
        #    self.n_classes_ = self.classes_
        return y

    @supports_queue
    def fit(self, X, y, sample_weight=None, queue=None):
        return self._fit(X, y, sample_weight)

    @supports_queue
    def predict(self, X, queue=None):
        hparams = get_hyperparameters("decision_forest", "infer")
        pred = self._predict(X, hparams)

        return np.take(self.classes_, pred.ravel().astype(np.int64, casting="unsafe"))

    @supports_queue
    def predict_proba(self, X, queue=None):
        hparams = get_hyperparameters("decision_forest", "infer")

        return super()._predict_proba(X, hparams)


class RandomForestRegressor(RegressorMixin, BaseForest, metaclass=ABCMeta):
    def __init__(
        self,
        n_estimators=100,
        criterion="squared_error",
        max_depth=None,
        min_samples_split=2,
        min_samples_leaf=1,
        min_weight_fraction_leaf=0.0,
        max_features=1.0,
        max_leaf_nodes=None,
        min_impurity_decrease=0.0,
        min_impurity_split=None,
        bootstrap=True,
        oob_score=False,
        random_state=None,
        warm_start=False,
        class_weight=None,
        ccp_alpha=0.0,
        max_samples=None,
        max_bins=256,
        min_bin_size=1,
        infer_mode="class_responses",
        splitter_mode="best",
        voting_mode="weighted",
        error_metric_mode="none",
        variable_importance_mode="none",
        algorithm="hist",
        **kwargs,
    ):
        super().__init__(
            n_estimators=n_estimators,
            criterion=criterion,
            max_depth=max_depth,
            min_samples_split=min_samples_split,
            min_samples_leaf=min_samples_leaf,
            min_weight_fraction_leaf=min_weight_fraction_leaf,
            max_features=max_features,
            max_leaf_nodes=max_leaf_nodes,
            min_impurity_decrease=min_impurity_decrease,
            min_impurity_split=min_impurity_split,
            bootstrap=bootstrap,
            oob_score=oob_score,
            random_state=random_state,
            warm_start=warm_start,
            class_weight=class_weight,
            ccp_alpha=ccp_alpha,
            max_samples=max_samples,
            max_bins=max_bins,
            min_bin_size=min_bin_size,
            infer_mode=infer_mode,
            splitter_mode=splitter_mode,
            voting_mode=voting_mode,
            error_metric_mode=error_metric_mode,
            variable_importance_mode=variable_importance_mode,
            algorithm=algorithm,
        )

    @bind_default_backend("decision_forest.regression")
    def train(self, *args, **kwargs): ...

    @bind_default_backend("decision_forest.regression")
    def infer(self, *args, **kwargs): ...

    @supports_queue
    def fit(self, X, y, sample_weight=None, queue=None):
        if sample_weight is not None:
            if hasattr(sample_weight, "__array__"):
                sample_weight[sample_weight == 0.0] = 1.0
            sample_weight = [sample_weight]
        return self._fit(X, y, sample_weight)

    @supports_queue
    def predict(self, X, queue=None):
        return self._predict(X).ravel()


class ExtraTreesClassifier(ClassifierMixin, BaseForest, metaclass=ABCMeta):
    def __init__(
        self,
        n_estimators=100,
        criterion="gini",
        max_depth=None,
        min_samples_split=2,
        min_samples_leaf=1,
        min_weight_fraction_leaf=0.0,
        max_features="sqrt",
        max_leaf_nodes=None,
        min_impurity_decrease=0.0,
        min_impurity_split=None,
        bootstrap=False,
        oob_score=False,
        random_state=None,
        warm_start=False,
        class_weight=None,
        ccp_alpha=0.0,
        max_samples=None,
        max_bins=256,
        min_bin_size=1,
        infer_mode="class_responses",
        splitter_mode="random",
        voting_mode="weighted",
        error_metric_mode="none",
        variable_importance_mode="none",
        algorithm="hist",
        **kwargs,
    ):
        super().__init__(
            n_estimators=n_estimators,
            criterion=criterion,
            max_depth=max_depth,
            min_samples_split=min_samples_split,
            min_samples_leaf=min_samples_leaf,
            min_weight_fraction_leaf=min_weight_fraction_leaf,
            max_features=max_features,
            max_leaf_nodes=max_leaf_nodes,
            min_impurity_decrease=min_impurity_decrease,
            min_impurity_split=min_impurity_split,
            bootstrap=bootstrap,
            oob_score=oob_score,
            random_state=random_state,
            warm_start=warm_start,
            class_weight=class_weight,
            ccp_alpha=ccp_alpha,
            max_samples=max_samples,
            max_bins=max_bins,
            min_bin_size=min_bin_size,
            infer_mode=infer_mode,
            splitter_mode=splitter_mode,
            voting_mode=voting_mode,
            error_metric_mode=error_metric_mode,
            variable_importance_mode=variable_importance_mode,
            algorithm=algorithm,
        )

    @bind_default_backend("decision_forest.classification")
    def train(self, *args, **kwargs): ...

    @bind_default_backend("decision_forest.classification")
    def infer(self, *args, **kwargs): ...

    def _validate_targets(self, y, dtype):
        y, self.class_weight_, self.classes_ = _validate_targets(
            y, self.class_weight, dtype
        )

        # Decapsulate classes_ attributes
        # TODO:
        # align with `n_classes_` and `classes_` attr with daal4py implementations.
        # if hasattr(self, "classes_"):
        #    self.n_classes_ = self.classes_
        return y

    @supports_queue
    def fit(self, X, y, sample_weight=None, queue=None):
        return self._fit(X, y, sample_weight)

    @supports_queue
    def predict(self, X, queue=None):
        pred = self._predict(X)

        return np.take(self.classes_, pred.ravel().astype(np.int64, casting="unsafe"))

    @supports_queue
    def predict_proba(self, X, queue=None):
        return super()._predict_proba(X)


class ExtraTreesRegressor(RegressorMixin, BaseForest, metaclass=ABCMeta):
    def __init__(
        self,
        n_estimators=100,
        criterion="squared_error",
        max_depth=None,
        min_samples_split=2,
        min_samples_leaf=1,
        min_weight_fraction_leaf=0.0,
        max_features=1.0,
        max_leaf_nodes=None,
        min_impurity_decrease=0.0,
        min_impurity_split=None,
        bootstrap=False,
        oob_score=False,
        random_state=None,
        warm_start=False,
        class_weight=None,
        ccp_alpha=0.0,
        max_samples=None,
        max_bins=256,
        min_bin_size=1,
        infer_mode="class_responses",
        splitter_mode="random",
        voting_mode="weighted",
        error_metric_mode="none",
        variable_importance_mode="none",
        algorithm="hist",
        **kwargs,
    ):
        super().__init__(
            n_estimators=n_estimators,
            criterion=criterion,
            max_depth=max_depth,
            min_samples_split=min_samples_split,
            min_samples_leaf=min_samples_leaf,
            min_weight_fraction_leaf=min_weight_fraction_leaf,
            max_features=max_features,
            max_leaf_nodes=max_leaf_nodes,
            min_impurity_decrease=min_impurity_decrease,
            min_impurity_split=min_impurity_split,
            bootstrap=bootstrap,
            oob_score=oob_score,
            random_state=random_state,
            warm_start=warm_start,
            class_weight=class_weight,
            ccp_alpha=ccp_alpha,
            max_samples=max_samples,
            max_bins=max_bins,
            min_bin_size=min_bin_size,
            infer_mode=infer_mode,
            splitter_mode=splitter_mode,
            voting_mode=voting_mode,
            error_metric_mode=error_metric_mode,
            variable_importance_mode=variable_importance_mode,
            algorithm=algorithm,
        )

    @bind_default_backend("decision_forest.regression")
    def train(self, *args, **kwargs): ...

    @bind_default_backend("decision_forest.regression")
    def infer(self, *args, **kwargs): ...

    @supports_queue
    def fit(self, X, y, sample_weight=None, queue=None):
        if sample_weight is not None:
            if hasattr(sample_weight, "__array__"):
                sample_weight[sample_weight == 0.0] = 1.0
            sample_weight = [sample_weight]
        return self._fit(X, y, sample_weight)

    @supports_queue
    def predict(self, X, queue=None):
        return self._predict(X).ravel()<|MERGE_RESOLUTION|>--- conflicted
+++ resolved
@@ -20,23 +20,17 @@
 from math import ceil
 
 import numpy as np
+from daal4py.sklearn._utils import daal_check_version
+from onedal._device_offload import SyclQueueManager, supports_queue
+from onedal.common._backend import bind_default_backend
 from sklearn.ensemble import BaseEnsemble
 from sklearn.utils import check_random_state
-
-from daal4py.sklearn._utils import daal_check_version
-from onedal._device_offload import supports_queue
-from onedal.common._backend import bind_default_backend
 from sklearnex import get_hyperparameters
 
 from ..common._estimator_checks import _check_is_fitted
 from ..common._mixin import ClassifierMixin, RegressorMixin
-<<<<<<< HEAD
-from ..datatypes import _convert_to_supported, from_table, to_table
+from ..datatypes import from_table, to_table
 from ..utils.validation import (
-=======
-from ..datatypes import from_table, to_table
-from ..utils import (
->>>>>>> c6311279
     _check_array,
     _check_n_features,
     _check_X_y,
@@ -317,16 +311,9 @@
             data = (X, y, sample_weight)
         else:
             data = (X, y)
-<<<<<<< HEAD
-        data = _convert_to_supported(*data)
+        data = to_table(*data, queue=SyclQueueManager.get_global_queue())
         params = self._get_onedal_params(data[0])
-        train_result = self.train(params, *to_table(*data))
-=======
-        policy = self._get_policy(queue, *data)
-        data = to_table(*data, queue=queue)
-        params = self._get_onedal_params(data[0])
-        train_result = module.train(policy, params, *data)
->>>>>>> c6311279
+        train_result = self.train(params, *data)
 
         self._onedal_model = train_result.model
 
@@ -371,21 +358,12 @@
         _check_n_features(self, X, False)
 
         model = self._onedal_model
-<<<<<<< HEAD
-        X = _convert_to_supported(X)
+        X = to_table(X, queue=SyclQueueManager.get_global_queue())
         params = self._get_onedal_params(X)
         if hparams is not None and not hparams.is_default:
-            result = self.infer(params, hparams.backend, model, to_table(X))
+            result = self.infer(params, hparams.backend, model, X)
         else:
-            result = self.infer(params, model, to_table(X))
-=======
-        X = to_table(X, queue=queue)
-        params = self._get_onedal_params(X)
-        if hparams is not None and not hparams.is_default:
-            result = module.infer(policy, params, hparams.backend, model, X)
-        else:
-            result = module.infer(policy, params, model, X)
->>>>>>> c6311279
+            result = self.infer(params, model, X)
 
         y = from_table(result.responses)
         return y
@@ -396,26 +374,15 @@
             X, dtype=[np.float64, np.float32], force_all_finite=True, accept_sparse=False
         )
         _check_n_features(self, X, False)
-<<<<<<< HEAD
-        X = _convert_to_supported(X)
-=======
-        policy = self._get_policy(queue, X)
-        X = to_table(X, queue=queue)
->>>>>>> c6311279
+        X = to_table(X, queue=SyclQueueManager.get_global_queue())
         params = self._get_onedal_params(X)
         params["infer_mode"] = "class_probabilities"
 
         model = self._onedal_model
         if hparams is not None and not hparams.is_default:
-<<<<<<< HEAD
-            result = self.infer(params, hparams.backend, model, to_table(X))
+            result = self.infer(params, hparams.backend, model, X)
         else:
-            result = self.infer(params, model, to_table(X))
-=======
-            result = module.infer(policy, params, hparams.backend, model, X)
-        else:
-            result = module.infer(policy, params, model, X)
->>>>>>> c6311279
+            result = self.infer(params, model, X)
 
         y = from_table(result.probabilities)
         return y
