.. ******************************************************************************
.. * Copyright 2020 Intel Corporation
.. *
.. * Licensed under the Apache License, Version 2.0 (the "License");
.. * you may not use this file except in compliance with the License.
.. * You may obtain a copy of the License at
.. *
.. *     http://www.apache.org/licenses/LICENSE-2.0
.. *
.. * Unless required by applicable law or agreed to in writing, software
.. * distributed under the License is distributed on an "AS IS" BASIS,
.. * WITHOUT WARRANTIES OR CONDITIONS OF ANY KIND, either express or implied.
.. * See the License for the specific language governing permissions and
.. * limitations under the License.
.. *******************************************************************************/

.. |intelex_repo| replace:: |intelex| repository
.. _intelex_repo: https://github.com/intel/scikit-learn-intelex

.. _index:

#########
|intelex|
#########

With |intelex| you can accelerate your Scikit-learn applications and
still have full conformance with all Scikit-Learn APIs and algorithms.
|intelex| is a free software AI accelerator that brings over 10-100X acceleration across a variety of applications.

|intelex| offers you a way to accelerate existing scikit-learn code.
The acceleration is achieved through :term:`patching`:
replacing the stock scikit-learn algorithms with their optimized versions provided by the extension.

.. rubric:: Designed for Data Scientists and Framework Designers

|intelex| was created to provide data scientists with a way to get a better performance
while using the familiar scikit-learn package and getting the same results.

Usage
------

.. include:: usage.rst

Important Links
--------------------
- |intelex_repo|_
- `Machine Learning Benchmarks <https://github.com/IntelPython/scikit-learn_bench>`_
- `About Intel(R) oneAPI Data Analytics Library <https://github.com/oneapi-src/oneDAL>`_
- `About daal4py <https://github.com/intel/scikit-learn-intelex/tree/master/daal4py>`_

.. toctree::
   :caption: Getting Started
   :titlesonly: 
   :hidden:
   :maxdepth: 1

   gsg.rst 
   quick-start.rst
   what-is-patching.rst
   
.. toctree::
   :caption: Features
   :hidden:
   :maxdepth: 2

   algorithms.rst
   oneAPI and GPU support <oneapi-gpu.rst>
   distributed-mode.rst
   verbose.rst

.. toctree::
   :caption: Releases
   :hidden:
   :maxdepth: 2

   releases.rst 

.. toctree::
   :caption: Installation Guide
   :hidden:
   :maxdepth: 2

   installation.rst
   System Requirements <system-requirements.rst>
   memory-requirements.rst

.. toctree::
   :caption: Examples
   :hidden:
   :maxdepth: 2

   samples.rst
   kaggle.rst

.. toctree::
   :caption: Performance Tuning Guide
   :hidden:
   :maxdepth: 2

   guide/acceleration.rst
<<<<<<< HEAD
=======
   global-patching.rst
   verbose.rst
   distributed-mode.rst
   oneAPI and GPU support <oneapi-gpu.rst>
   deprecation.rst
>>>>>>> e857f7e9

.. toctree::
   :caption: Performance
   :hidden:
   :maxdepth: 2

   acceleration.rst

.. toctree::
   :caption: Blogs & Publications
   :hidden:
   :maxdepth: 2

   Medium Blogs <blogs.rst>

.. toctree::
   :caption: How to contribute
   :hidden:
   :maxdepth: 2

   contribute.rst

.. toctree::
   :caption: License
   :hidden:
   :maxdepth: 2

   license.rst<|MERGE_RESOLUTION|>--- conflicted
+++ resolved
@@ -49,12 +49,11 @@
 - `About daal4py <https://github.com/intel/scikit-learn-intelex/tree/master/daal4py>`_
 
 .. toctree::
-   :caption: Getting Started
+   :caption: Get Started
    :titlesonly: 
    :hidden:
    :maxdepth: 1
 
-   gsg.rst 
    quick-start.rst
    what-is-patching.rst
    
@@ -73,7 +72,8 @@
    :hidden:
    :maxdepth: 2
 
-   releases.rst 
+   releases.rst
+   deprecation.rst
 
 .. toctree::
    :caption: Installation Guide
@@ -93,26 +93,12 @@
    kaggle.rst
 
 .. toctree::
-   :caption: Performance Tuning Guide
-   :hidden:
-   :maxdepth: 2
-
-   guide/acceleration.rst
-<<<<<<< HEAD
-=======
-   global-patching.rst
-   verbose.rst
-   distributed-mode.rst
-   oneAPI and GPU support <oneapi-gpu.rst>
-   deprecation.rst
->>>>>>> e857f7e9
-
-.. toctree::
    :caption: Performance
    :hidden:
    :maxdepth: 2
 
    acceleration.rst
+   guide/acceleration.rst
 
 .. toctree::
    :caption: Blogs & Publications
