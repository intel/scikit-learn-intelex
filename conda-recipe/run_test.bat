@echo off
rem ============================================================================
rem Copyright 2018 Intel Corporation
rem
rem Licensed under the Apache License, Version 2.0 (the "License");
rem you may not use this file except in compliance with the License.
rem You may obtain a copy of the License at
rem
rem     http://www.apache.org/licenses/LICENSE-2.0
rem
rem Unless required by applicable law or agreed to in writing, software
rem distributed under the License is distributed on an "AS IS" BASIS,
rem WITHOUT WARRANTIES OR CONDITIONS OF ANY KIND, either express or implied.
rem See the License for the specific language governing permissions and
rem limitations under the License.
rem ============================================================================

rem %1 - scikit-learn-intelex repo root (should end with '\', leave empty if it's %cd% / $PWD)

set exitcode=0

IF NOT DEFINED PYTHON (set "PYTHON=python")

%PYTHON% -c "from sklearnex import patch_sklearn; patch_sklearn()" || set exitcode=1

%PYTHON% -m pytest --verbose -s %1tests || set exitcode=1

<<<<<<< HEAD
rem Note: execute with argument --json-report as second argument
rem in order to produce a JSON report under folder '.pytest_reports'.
set with_json_report=0
if "%~2"=="--json-report" (
    set with_json_report=1
    mkdir .pytest_reports
    del /q .pytest_reports\*.json
)

if "%with_json_report%"=="1" (
    %PYTHON% -m pytest --verbose -s %1\tests --json-report --json-report-file=.pytest_reports\legacy_report.json || set exitcode=1
    pytest --verbose --pyargs %1\daal4py\sklearn --json-report --json-report-file=.pytest_reports\daal4py_report.json || set exitcode=1
    pytest --verbose --pyargs sklearnex --json-report --json-report-file=.pytest_reports\sklearnex_report.json || set exitcode=1
    pytest --verbose --pyargs %1\onedal --deselect="onedal/common/tests/test_policy.py" --json-report --json-report-file=.pytest_reports\onedal_report.json || set exitcode=1
    pytest --verbose %1\.ci\scripts\test_global_patch.py --json-report --json-report-file=.pytest_reports\global_patching_report.json || set exitcode=1
    if NOT EXIST .pytest_reports\legacy_report.json (
        echo "Error: JSON report files failed to be produced."
        set exitcode=1
    )
) else (
    %PYTHON% -m pytest --verbose -s %1\tests || set exitcode=1
    pytest --verbose --pyargs %1\daal4py\sklearn || set exitcode=1
    pytest --verbose --pyargs sklearnex || set exitcode=1
    pytest --verbose --pyargs %1\onedal --deselect="onedal/common/tests/test_policy.py" || set exitcode=1
    pytest --verbose %1\.ci\scripts\test_global_patch.py || set exitcode=1
)

=======
pytest --verbose --pyargs daal4py || set exitcode=1
pytest --verbose --pyargs sklearnex || set exitcode=1
pytest --verbose --pyargs onedal || set exitcode=1
pytest --verbose %1.ci\scripts\test_global_patch.py || set exitcode=1
>>>>>>> f1655af9
EXIT /B %exitcode%<|MERGE_RESOLUTION|>--- conflicted
+++ resolved
@@ -23,9 +23,6 @@
 
 %PYTHON% -c "from sklearnex import patch_sklearn; patch_sklearn()" || set exitcode=1
 
-%PYTHON% -m pytest --verbose -s %1tests || set exitcode=1
-
-<<<<<<< HEAD
 rem Note: execute with argument --json-report as second argument
 rem in order to produce a JSON report under folder '.pytest_reports'.
 set with_json_report=0
@@ -36,27 +33,21 @@
 )
 
 if "%with_json_report%"=="1" (
-    %PYTHON% -m pytest --verbose -s %1\tests --json-report --json-report-file=.pytest_reports\legacy_report.json || set exitcode=1
-    pytest --verbose --pyargs %1\daal4py\sklearn --json-report --json-report-file=.pytest_reports\daal4py_report.json || set exitcode=1
+    %PYTHON% -m pytest --verbose -s %1tests --json-report --json-report-file=.pytest_reports\legacy_report.json || set exitcode=1
+    pytest --verbose --pyargs daal4py --json-report --json-report-file=.pytest_reports\daal4py_report.json || set exitcode=1
     pytest --verbose --pyargs sklearnex --json-report --json-report-file=.pytest_reports\sklearnex_report.json || set exitcode=1
-    pytest --verbose --pyargs %1\onedal --deselect="onedal/common/tests/test_policy.py" --json-report --json-report-file=.pytest_reports\onedal_report.json || set exitcode=1
-    pytest --verbose %1\.ci\scripts\test_global_patch.py --json-report --json-report-file=.pytest_reports\global_patching_report.json || set exitcode=1
+    pytest --verbose --pyargs onedal --json-report --json-report-file=.pytest_reports\onedal_report.json || set exitcode=1
+    pytest --verbose %1.ci\scripts\test_global_patch.py --json-report --json-report-file=.pytest_reports\global_patching_report.json || set exitcode=1
     if NOT EXIST .pytest_reports\legacy_report.json (
         echo "Error: JSON report files failed to be produced."
         set exitcode=1
     )
 ) else (
-    %PYTHON% -m pytest --verbose -s %1\tests || set exitcode=1
-    pytest --verbose --pyargs %1\daal4py\sklearn || set exitcode=1
+    %PYTHON% -m pytest --verbose -s %1tests || set exitcode=1
+    pytest --verbose --pyargs daal4py || set exitcode=1
     pytest --verbose --pyargs sklearnex || set exitcode=1
-    pytest --verbose --pyargs %1\onedal --deselect="onedal/common/tests/test_policy.py" || set exitcode=1
-    pytest --verbose %1\.ci\scripts\test_global_patch.py || set exitcode=1
+    pytest --verbose --pyargs onedal || set exitcode=1
+    pytest --verbose %1.ci\scripts\test_global_patch.py || set exitcode=1
 )
 
-=======
-pytest --verbose --pyargs daal4py || set exitcode=1
-pytest --verbose --pyargs sklearnex || set exitcode=1
-pytest --verbose --pyargs onedal || set exitcode=1
-pytest --verbose %1.ci\scripts\test_global_patch.py || set exitcode=1
->>>>>>> f1655af9
 EXIT /B %exitcode%