#!/bin/bash
#===============================================================================
# Copyright 2018 Intel Corporation
#
# Licensed under the Apache License, Version 2.0 (the "License");
# you may not use this file except in compliance with the License.
# You may obtain a copy of the License at
#
#     http://www.apache.org/licenses/LICENSE-2.0
#
# Unless required by applicable law or agreed to in writing, software
# distributed under the License is distributed on an "AS IS" BASIS,
# WITHOUT WARRANTIES OR CONDITIONS OF ANY KIND, either express or implied.
# See the License for the specific language governing permissions and
# limitations under the License.
#===============================================================================

sklex_root="$( cd "$( dirname "${BASH_SOURCE[0]}" )" && pwd )"
count=3
while [[ count -ne 0 ]]; do
    if [[ -d $sklex_root/.ci/ && -d $sklex_root/examples/ && -d $sklex_root/tests/ ]]; then
        break
    fi
    sklex_root="$( dirname "${sklex_root}" )"
    count=$(($count - 1))
done

if [[ count -eq 0 ]]; then
    echo "run_test.sh did not find the required testing directories"
    exit 1
fi

<<<<<<< HEAD
declare -a COV_ARGS=()
if [ -n "$COVERAGE_RCFILE" ]; then
    COV_ARGS=(--cov=onedal --cov=sklearnex --cov-config=$COVERAGE_RCFILE --cov-append --cov-report=)
    # if a sycl gpu isn't available, uncomment gpu skips in .coveragerc
    if !(command -v sycl-ls 2>&1 >/dev/null) || !(sycl-ls | grep -q "gpu"); then
        echo "no SYCL GPU is available, sklearnex GPU code coverage metrics will be excluded"
        sed -i -i 's/#//g' $COVERAGE_RCFILE
    fi
fi

echo "Start testing ..."
=======
>>>>>>> c0eb5adf
return_code=0

if [ -z "${PYTHON}" ]; then
    export PYTHON=python
fi

# Note: execute with argument --json-report in order to produce
# a JSON report under folder '.pytest_reports'. Other arguments
# will also be forwarded to pytest.
with_json_report=0
if [[ "$*" == *"--json-report"* ]]; then
    echo "Will produce JSON report of tests"
    with_json_report=1
    mkdir -p .pytest_reports
    if [[ ! -z "$(ls .pytest_reports)" ]]; then
        rm .pytest_reports/*.json
    fi
fi
function json_report_name {
    if [[ "${with_json_report}" == "1" ]]; then
        printf -- "--json-report-file=.pytest_reports/$1_report.json"
    fi
}

${PYTHON} -c "from sklearnex import patch_sklearn; patch_sklearn()"
return_code=$(($return_code + $?))

pytest --verbose -s ${sklex_root}/tests $@ $(json_report_name legacy)
return_code=$(($return_code + $?))

<<<<<<< HEAD
echo "Pytest of daal4py running ..."
pytest --verbose ${daal4py_dir}/daal4py/sklearn "${COV_ARGS[@]}"
return_code=$(($return_code + $?))

echo "Pytest of sklearnex running ..."
pytest --verbose --pyargs sklearnex "${COV_ARGS[@]}"
return_code=$(($return_code + $?))

echo "Pytest of onedal running ..."
pytest --verbose --pyargs onedal "${COV_ARGS[@]}"
return_code=$(($return_code + $?))

echo "Global patching test running ..."
pytest --verbose -s ${daal4py_dir}/.ci/scripts/test_global_patch.py "${COV_ARGS[@]}"
=======
pytest --verbose --pyargs daal4py $@ $(json_report_name daal4py)
return_code=$(($return_code + $?))

pytest --verbose --pyargs sklearnex $@ $(json_report_name sklearnex)
return_code=$(($return_code + $?))

pytest --verbose --pyargs onedal $@ $(json_report_name onedal)
return_code=$(($return_code + $?))

pytest --verbose -s ${sklex_root}/.ci/scripts/test_global_patch.py $@ $(json_report_name global_patching)
>>>>>>> c0eb5adf
return_code=$(($return_code + $?))

echo "NO_DIST=$NO_DIST"
if [[ ! $NO_DIST ]]; then
    mpirun --version
    mpirun -n 4 pytest --verbose -s ${sklex_root}/tests/test*spmd*.py $@ $(json_report_name mpi_legacy)
    return_code=$(($return_code + $?))
fi

exit $return_code<|MERGE_RESOLUTION|>--- conflicted
+++ resolved
@@ -30,7 +30,6 @@
     exit 1
 fi
 
-<<<<<<< HEAD
 declare -a COV_ARGS=()
 if [ -n "$COVERAGE_RCFILE" ]; then
     COV_ARGS=(--cov=onedal --cov=sklearnex --cov-config=$COVERAGE_RCFILE --cov-append --cov-report=)
@@ -41,9 +40,6 @@
     fi
 fi
 
-echo "Start testing ..."
-=======
->>>>>>> c0eb5adf
 return_code=0
 
 if [ -z "${PYTHON}" ]; then
@@ -74,33 +70,16 @@
 pytest --verbose -s ${sklex_root}/tests $@ $(json_report_name legacy)
 return_code=$(($return_code + $?))
 
-<<<<<<< HEAD
-echo "Pytest of daal4py running ..."
-pytest --verbose ${daal4py_dir}/daal4py/sklearn "${COV_ARGS[@]}"
+pytest --verbose --pyargs daal4py $@ $(json_report_name daal4py) "${COV_ARGS[@]}"
 return_code=$(($return_code + $?))
 
-echo "Pytest of sklearnex running ..."
-pytest --verbose --pyargs sklearnex "${COV_ARGS[@]}"
+pytest --verbose --pyargs sklearnex $@ $(json_report_name sklearnex) "${COV_ARGS[@]}"
 return_code=$(($return_code + $?))
 
-echo "Pytest of onedal running ..."
-pytest --verbose --pyargs onedal "${COV_ARGS[@]}"
+pytest --verbose --pyargs onedal $@ $(json_report_name onedal) "${COV_ARGS[@]}"
 return_code=$(($return_code + $?))
 
-echo "Global patching test running ..."
-pytest --verbose -s ${daal4py_dir}/.ci/scripts/test_global_patch.py "${COV_ARGS[@]}"
-=======
-pytest --verbose --pyargs daal4py $@ $(json_report_name daal4py)
-return_code=$(($return_code + $?))
-
-pytest --verbose --pyargs sklearnex $@ $(json_report_name sklearnex)
-return_code=$(($return_code + $?))
-
-pytest --verbose --pyargs onedal $@ $(json_report_name onedal)
-return_code=$(($return_code + $?))
-
-pytest --verbose -s ${sklex_root}/.ci/scripts/test_global_patch.py $@ $(json_report_name global_patching)
->>>>>>> c0eb5adf
+pytest --verbose -s ${sklex_root}/.ci/scripts/test_global_patch.py $@ $(json_report_name global_patching) "${COV_ARGS[@]}"
 return_code=$(($return_code + $?))
 
 echo "NO_DIST=$NO_DIST"
