#!/bin/bash
#===============================================================================
# Copyright 2018 Intel Corporation
#
# Licensed under the Apache License, Version 2.0 (the "License");
# you may not use this file except in compliance with the License.
# You may obtain a copy of the License at
#
#     http://www.apache.org/licenses/LICENSE-2.0
#
# Unless required by applicable law or agreed to in writing, software
# distributed under the License is distributed on an "AS IS" BASIS,
# WITHOUT WARRANTIES OR CONDITIONS OF ANY KIND, either express or implied.
# See the License for the specific language governing permissions and
# limitations under the License.
#===============================================================================

daal4py_dir="$( cd "$( dirname "${BASH_SOURCE[0]}" )" && pwd )"
count=3
while [[ count -ne 0 ]]; do
    if [[ -d $daal4py_dir/daal4py/ && -d $daal4py_dir/tests/ && -d $daal4py_dir/examples/daal4py ]]; then
        break
    fi
    daal4py_dir="$( dirname "${daal4py_dir}" )"
    count=$(($count - 1))
done

echo "daal4py_dir=$daal4py_dir"
if [[ count -eq 0 ]]; then
    echo "run_test.sh must be in daal4py repository"
    exit 1
fi

echo "Start testing ..."
return_code=0

python -c "import daal4py"
return_code=$(($return_code + $?))

echo "NO_DIST=$NO_DIST"
if [[ ! $NO_DIST ]]; then
    echo "MPI unittest discover testing ..."
    mpirun --version
    mpirun -n 4 python -m unittest discover -v -s ${daal4py_dir}/tests -p test*spmd*.py
    return_code=$(($return_code + $?))
fi

echo "Unittest discover testing ..."
python -m unittest discover -v -s ${daal4py_dir}/tests -p test*.py
return_code=$(($return_code + $?))

echo "Pytest of daal4py running ..."
pytest --verbose --pyargs ${daal4py_dir}/daal4py/sklearn
return_code=$(($return_code + $?))

echo "Pytest of sklearnex running ..."
<<<<<<< HEAD
# TODO: investigate why test_monkeypatch.py might cause failures of other tests
=======
>>>>>>> 39725dc1
pytest --verbose --pyargs sklearnex
return_code=$(($return_code + $?))

echo "Pytest of onedal running ..."
pytest --verbose --pyargs ${daal4py_dir}/onedal
return_code=$(($return_code + $?))

echo "Global patching test running ..."
python ${daal4py_dir}/.ci/scripts/test_global_patch.py
return_code=$(($return_code + $?))

exit $return_code<|MERGE_RESOLUTION|>--- conflicted
+++ resolved
@@ -54,10 +54,6 @@
 return_code=$(($return_code + $?))
 
 echo "Pytest of sklearnex running ..."
-<<<<<<< HEAD
-# TODO: investigate why test_monkeypatch.py might cause failures of other tests
-=======
->>>>>>> 39725dc1
 pytest --verbose --pyargs sklearnex
 return_code=$(($return_code + $?))
 
