--- conflicted
+++ resolved
@@ -12,11 +12,8 @@
 
   # Deselecting 5 SVC related tests where duplicate samples end up being support vectors
   # See: https://github.com/scikit-learn/scikit-learn/issues/12738
-<<<<<<< HEAD
   - svm/tests/test_svm.py::test_sample_weights
   - svm/tests/test_svm.py::test_svc_clone_with_callable_kernel
-=======
->>>>>>> 008f78ff
   - svm/tests/test_svm.py::test_precomputed
   - svm/tests/test_sparse.py::test_sparse_realdata
   - svm/tests/test_sparse.py::test_svc_iris
