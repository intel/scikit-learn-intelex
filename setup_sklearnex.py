#! /usr/bin/env python
# ==============================================================================
# Copyright 2021 Intel Corporation
#
# Licensed under the Apache License, Version 2.0 (the "License");
# you may not use this file except in compliance with the License.
# You may obtain a copy of the License at
#
#     http://www.apache.org/licenses/LICENSE-2.0
#
# Unless required by applicable law or agreed to in writing, software
# distributed under the License is distributed on an "AS IS" BASIS,
# WITHOUT WARRANTIES OR CONDITIONS OF ANY KIND, either express or implied.
# See the License for the specific language governing permissions and
# limitations under the License.
# ==============================================================================

# System imports
import os
import sys
import time

from setuptools import setup

from scripts.package_helpers import get_packages_with_tests
from scripts.version import get_onedal_version

sklearnex_version = (
    os.environ["SKLEARNEX_VERSION"]
    if "SKLEARNEX_VERSION" in os.environ
    else time.strftime("%Y%m%d.%H%M%S")
)

IS_WIN = False
IS_MAC = False
IS_LIN = False

if "linux" in sys.platform:
    IS_LIN = True
elif sys.platform == "darwin":
    IS_MAC = True
elif sys.platform in ["win32", "cygwin"]:
    IS_WIN = True
else:
    assert False, sys.platform + " not supported"

dal_root = os.environ.get("DALROOT")

if dal_root is None:
    raise RuntimeError("Not set DALROOT variable")

trues = ["true", "True", "TRUE", "1", "t", "T", "y", "Y", "Yes", "yes", "YES"]
no_dist = True if "NO_DIST" in os.environ and os.environ["NO_DIST"] in trues else False
dpcpp = True if "DPCPPROOT" in os.environ else False
dpcpp_root = None if not dpcpp else os.environ["DPCPPROOT"]

try:
    import dpctl

    dpctl_available = dpctl.__version__ >= "0.14"
except ImportError:
    import importlib.util

    try:
        dpctl_include = os.path.join(
            importlib.util.find_spec("dpctl").submodule_search_locations[0], "include"
        )
        dpctl_available = dpctl_include is not None
    except AttributeError:
        dpctl_available = False

build_distribute = dpcpp and dpctl_available and not no_dist and IS_LIN

ONEDAL_VERSION = get_onedal_version(dal_root)

project_urls = {
    "Bug Tracker": "https://github.com/intel/scikit-learn-intelex/issues",
    "Documentation": "https://intel.github.io/scikit-learn-intelex/",
    "Source Code": "https://github.com/intel/scikit-learn-intelex",
}

with open("README.md", "r", encoding="utf8") as f:
    long_description = f.read()

packages_with_tests = [
    "sklearnex",
    "sklearnex.cluster",
    "sklearnex.decomposition",
    "sklearnex.ensemble",
    "sklearnex.glob",
    "sklearnex.linear_model",
    "sklearnex.manifold",
    "sklearnex.metrics",
    "sklearnex.model_selection",
    "sklearnex.neighbors",
    "sklearnex.preview",
    "sklearnex.preview.cluster",
<<<<<<< HEAD
=======
    "sklearnex.preview.decomposition",
    "sklearnex.preview.linear_model",
>>>>>>> bafaa9c3
    "sklearnex.svm",
    "sklearnex.utils",
]

if build_distribute:
    packages_with_tests += [
        "sklearnex.spmd",
        "sklearnex.spmd.decomposition",
        "sklearnex.spmd.ensemble",
    ]
    if ONEDAL_VERSION >= 20230100:
        packages_with_tests += [
            "sklearnex.spmd.basic_statistics",
            "sklearnex.spmd.linear_model",
            "sklearnex.spmd.neighbors",
        ]
    if ONEDAL_VERSION >= 20230200:
        packages_with_tests += ["sklearnex.spmd.cluster"]

# sklearnex setup
setup(
    name="scikit-learn-intelex",
    description="Intel(R) Extension for Scikit-learn is a "
    "seamless way to speed up your Scikit-learn application.",
    long_description=long_description,
    long_description_content_type="text/markdown",
    license="Apache-2.0",
    author="Intel Corporation",
    version=sklearnex_version,
    url="https://github.com/intel/scikit-learn-intelex",
    author_email="onedal.maintainers@intel.com",
    maintainer_email="onedal.maintainers@intel.com",
    project_urls=project_urls,
    classifiers=[
        "Development Status :: 5 - Production/Stable",
        "Environment :: Console",
        "Intended Audience :: Developers",
        "Intended Audience :: Other Audience",
        "Intended Audience :: Science/Research",
        "License :: OSI Approved :: Apache Software License",
        "Operating System :: Microsoft :: Windows",
        "Operating System :: POSIX :: Linux",
        "Programming Language :: Python :: 3",
        "Programming Language :: Python :: 3.8",
        "Programming Language :: Python :: 3.9",
        "Programming Language :: Python :: 3.10",
        "Programming Language :: Python :: 3.11",
        "Topic :: Scientific/Engineering",
        "Topic :: System",
        "Topic :: Software Development",
    ],
    python_requires=">=3.8",
    install_requires=["daal4py>=2024.0", "scikit-learn>=1.0"],
    keywords=[
        "machine learning",
        "scikit-learn",
        "data science",
        "data analytics",
    ],
    packages=get_packages_with_tests(packages_with_tests),
)<|MERGE_RESOLUTION|>--- conflicted
+++ resolved
@@ -95,11 +95,7 @@
     "sklearnex.neighbors",
     "sklearnex.preview",
     "sklearnex.preview.cluster",
-<<<<<<< HEAD
-=======
-    "sklearnex.preview.decomposition",
     "sklearnex.preview.linear_model",
->>>>>>> bafaa9c3
     "sklearnex.svm",
     "sklearnex.utils",
 ]
