#! /usr/bin/env python
# ===============================================================================
# Copyright 2021 Intel Corporation
#
# Licensed under the Apache License, Version 2.0 (the "License");
# you may not use this file except in compliance with the License.
# You may obtain a copy of the License at
#
#     http://www.apache.org/licenses/LICENSE-2.0
#
# Unless required by applicable law or agreed to in writing, software
# distributed under the License is distributed on an "AS IS" BASIS,
# WITHOUT WARRANTIES OR CONDITIONS OF ANY KIND, either express or implied.
# See the License for the specific language governing permissions and
# limitations under the License.
# ===============================================================================

# System imports
import os
import time
from setuptools import setup
from scripts.version import get_onedal_version
from scripts.package_helpers import get_packages_with_tests

sklearnex_version = (os.environ["SKLEARNEX_VERSION"] if "SKLEARNEX_VERSION" in os.environ
                     else time.strftime("%Y%m%d.%H%M%S"))

dal_root = os.environ.get('DALROOT')

if dal_root is None:
    raise RuntimeError("Not set DALROOT variable")

ONEDAL_VERSION = get_onedal_version(dal_root)

project_urls = {
    "Bug Tracker": "https://github.com/intel/scikit-learn-intelex/issues",
    "Documentation": "https://intel.github.io/scikit-learn-intelex/",
    "Source Code": "https://github.com/intel/scikit-learn-intelex"
}

with open("README.md", "r", encoding="utf8") as f:
    long_description = f.read()

# sklearnex setup
setup(name="scikit-learn-intelex",
      description="Intel(R) Extension for Scikit-learn is a "
                  "seamless way to speed up your Scikit-learn application.",
      long_description=long_description,
      long_description_content_type="text/markdown",
      license="Apache-2.0",
      author="Intel Corporation",
      version=sklearnex_version,
      url="https://github.com/IntelPython/daal4py",
      author_email="scripting@intel.com",
      maintainer_email="onedal.maintainers@intel.com",
      project_urls=project_urls,
      classifiers=[
          "Development Status :: 5 - Production/Stable",
          "Environment :: Console",
          "Intended Audience :: Developers",
          "Intended Audience :: Other Audience",
          "Intended Audience :: Science/Research",
          "License :: OSI Approved :: Apache Software License",
          "Operating System :: MacOS :: MacOS X",
          "Operating System :: Microsoft :: Windows",
          "Operating System :: POSIX :: Linux",
          "Programming Language :: Python :: 3",
          "Programming Language :: Python :: 3.7",
          "Programming Language :: Python :: 3.8",
          "Programming Language :: Python :: 3.9",
          "Programming Language :: Python :: 3.10",
          "Programming Language :: Python :: 3.11",
          "Topic :: Scientific/Engineering",
          "Topic :: System",
          "Topic :: Software Development",
      ],
      python_requires=">=3.7",
      install_requires=[
          "daal4py>=2021.2",
          "scikit-learn>=0.24"
      ],
      keywords=[
          "machine learning",
          "scikit-learn",
          "data science",
          "data analytics",
      ],
      packages=get_packages_with_tests([
          "sklearnex",
          'sklearnex.cluster',
          'sklearnex.decomposition',
          'sklearnex.ensemble',
          'sklearnex.glob',
          'sklearnex.linear_model',
          'sklearnex.manifold',
          'sklearnex.metrics',
          'sklearnex.model_selection',
          'sklearnex.neighbors',
<<<<<<< HEAD
          'sklearnex.spmd',
=======
          'sklearnex.preview',
          'sklearnex.preview.decomposition',
          'sklearnex.preview.linear_model',
>>>>>>> 28a9ca17
          'sklearnex.svm',
          'sklearnex.utils'
      ]),
      )<|MERGE_RESOLUTION|>--- conflicted
+++ resolved
@@ -29,6 +29,19 @@
 
 if dal_root is None:
     raise RuntimeError("Not set DALROOT variable")
+
+trues = ['true', 'True', 'TRUE', '1', 't', 'T', 'y', 'Y', 'Yes', 'yes', 'YES']
+no_dist = True if 'NO_DIST' in os.environ and os.environ['NO_DIST'] in trues else False
+dpcpp = True if 'DPCPPROOT' in os.environ else False
+dpcpp_root = None if not dpcpp else os.environ['DPCPPROOT']
+
+try:
+    import dpctl
+    dpctl_available = dpctl.__version__ >= '0.14'
+except ImportError:
+    dpctl_available = False
+
+build_distribute = dpcpp and dpctl_available and not no_dist
 
 ONEDAL_VERSION = get_onedal_version(dal_root)
 
@@ -96,14 +109,11 @@
           'sklearnex.metrics',
           'sklearnex.model_selection',
           'sklearnex.neighbors',
-<<<<<<< HEAD
           'sklearnex.spmd',
-=======
           'sklearnex.preview',
           'sklearnex.preview.decomposition',
           'sklearnex.preview.linear_model',
->>>>>>> 28a9ca17
           'sklearnex.svm',
           'sklearnex.utils'
-      ]),
+      ] + (['onedal.spmd'] if build_distribute else [])),
       )