#! /usr/bin/env python
# ===============================================================================
# Copyright 2021 Intel Corporation
#
# Licensed under the Apache License, Version 2.0 (the "License");
# you may not use this file except in compliance with the License.
# You may obtain a copy of the License at
#
#     http://www.apache.org/licenses/LICENSE-2.0
#
# Unless required by applicable law or agreed to in writing, software
# distributed under the License is distributed on an "AS IS" BASIS,
# WITHOUT WARRANTIES OR CONDITIONS OF ANY KIND, either express or implied.
# See the License for the specific language governing permissions and
# limitations under the License.
# ===============================================================================

# System imports
import os
import sys
import time
from setuptools import setup
from scripts.version import get_onedal_version
from scripts.package_helpers import get_packages_with_tests

sklearnex_version = (os.environ["SKLEARNEX_VERSION"] if "SKLEARNEX_VERSION" in os.environ
                     else time.strftime("%Y%m%d.%H%M%S"))

IS_WIN = False
IS_MAC = False
IS_LIN = False

if 'linux' in sys.platform:
    IS_LIN = True
elif sys.platform == 'darwin':
    IS_MAC = True
elif sys.platform in ['win32', 'cygwin']:
    IS_WIN = True
else:
    assert False, sys.platform + ' not supported'

dal_root = os.environ.get('DALROOT')

if dal_root is None:
    raise RuntimeError("Not set DALROOT variable")

trues = ['true', 'True', 'TRUE', '1', 't', 'T', 'y', 'Y', 'Yes', 'yes', 'YES']
no_dist = True if 'NO_DIST' in os.environ and os.environ['NO_DIST'] in trues else False
dpcpp = True if 'DPCPPROOT' in os.environ else False
dpcpp_root = None if not dpcpp else os.environ['DPCPPROOT']

try:
    import dpctl
    dpctl_available = dpctl.__version__ >= '0.14'
except ImportError:
    dpctl_available = False

build_distribute = dpcpp and dpctl_available and not no_dist and IS_LIN

ONEDAL_VERSION = get_onedal_version(dal_root)

project_urls = {
    "Bug Tracker": "https://github.com/intel/scikit-learn-intelex/issues",
    "Documentation": "https://intel.github.io/scikit-learn-intelex/",
    "Source Code": "https://github.com/intel/scikit-learn-intelex"
}

with open("README.md", "r", encoding="utf8") as f:
    long_description = f.read()

packages_with_tests = [
    "sklearnex",
    'sklearnex.cluster',
    'sklearnex.decomposition',
    'sklearnex.ensemble',
    'sklearnex.glob',
    'sklearnex.linear_model',
    'sklearnex.manifold',
    'sklearnex.metrics',
    'sklearnex.model_selection',
    'sklearnex.neighbors',
    'sklearnex.preview',
    'sklearnex.preview.decomposition',
    'sklearnex.preview.ensemble',
    'sklearnex.preview.linear_model',
    'sklearnex.svm',
    'sklearnex.utils']

if build_distribute:
    packages_with_tests += [
        'sklearnex.spmd',
<<<<<<< HEAD
        'sklearnex.spmd.decomposition']
    if ONEDAL_VERSION >= 20230100:
        packages_with_tests += [
            'sklearnex.spmd.basic_statistics',
            'sklearnex.spmd.linear_model',
            'sklearnex.spmd.neighbors']
=======
        'sklearnex.spmd.ensemble',
        'sklearnex.spmd.linear_model']
>>>>>>> e887d996

# sklearnex setup
setup(name="scikit-learn-intelex",
      description="Intel(R) Extension for Scikit-learn is a "
                  "seamless way to speed up your Scikit-learn application.",
      long_description=long_description,
      long_description_content_type="text/markdown",
      license="Apache-2.0",
      author="Intel Corporation",
      version=sklearnex_version,
      url="https://github.com/IntelPython/daal4py",
      author_email="scripting@intel.com",
      maintainer_email="onedal.maintainers@intel.com",
      project_urls=project_urls,
      classifiers=[
          "Development Status :: 5 - Production/Stable",
          "Environment :: Console",
          "Intended Audience :: Developers",
          "Intended Audience :: Other Audience",
          "Intended Audience :: Science/Research",
          "License :: OSI Approved :: Apache Software License",
          "Operating System :: MacOS :: MacOS X",
          "Operating System :: Microsoft :: Windows",
          "Operating System :: POSIX :: Linux",
          "Programming Language :: Python :: 3",
          "Programming Language :: Python :: 3.7",
          "Programming Language :: Python :: 3.8",
          "Programming Language :: Python :: 3.9",
          "Programming Language :: Python :: 3.10",
          "Programming Language :: Python :: 3.11",
          "Topic :: Scientific/Engineering",
          "Topic :: System",
          "Topic :: Software Development",
      ],
      python_requires=">=3.7",
      install_requires=[
          "daal4py>=2021.2",
          "scikit-learn>=0.24"
      ],
      keywords=[
          "machine learning",
          "scikit-learn",
          "data science",
          "data analytics",
      ],
      packages=get_packages_with_tests(packages_with_tests),
      )<|MERGE_RESOLUTION|>--- conflicted
+++ resolved
@@ -89,17 +89,13 @@
 if build_distribute:
     packages_with_tests += [
         'sklearnex.spmd',
-<<<<<<< HEAD
         'sklearnex.spmd.decomposition']
     if ONEDAL_VERSION >= 20230100:
         packages_with_tests += [
             'sklearnex.spmd.basic_statistics',
+            'sklearnex.spmd.ensemble',
             'sklearnex.spmd.linear_model',
             'sklearnex.spmd.neighbors']
-=======
-        'sklearnex.spmd.ensemble',
-        'sklearnex.spmd.linear_model']
->>>>>>> e887d996
 
 # sklearnex setup
 setup(name="scikit-learn-intelex",
