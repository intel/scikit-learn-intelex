--- conflicted
+++ resolved
@@ -60,18 +60,6 @@
       pip install flake8
       flake8 --ignore=E265,E722,E402,F401,F403 --max-line-length=90 --count
     displayName: 'PEP 8 check'
-<<<<<<< HEAD
-- job: Docs
-  pool:
-    vmImage: 'ubuntu-22.04'
-  steps:
-  - task: UsePythonVersion@0
-    inputs:
-      versionSpec: '3.9'
-      addToPath: true
-  - script: sudo apt-get update && sudo apt-get install -y clang-format
-    displayName: 'apt-get'
-=======
 
 - job: Linux
   strategy:
@@ -111,96 +99,9 @@
       conda update -y -q conda
       conda create -q -y -n CB -c conda-forge python=$(PYTHON_VERSION) dal-devel mpich
     displayName: 'Conda create'
->>>>>>> 5f4daf99
   - script: |
       pip install daal-devel impi-devel
       pip install -r requirements-dev.txt
-<<<<<<< HEAD
-      pip install -r requirements-doc.txt
-      pip install -r requirements-test.txt
-      pip list
-    displayName: 'Install requirements'
-  - script: |
-      export PREFIX=$(dirname $(dirname $(which python)))
-=======
-      pip list
-    displayName: 'Install develop requirements'
-  - script: |
-      export DPCPPROOT=/opt/intel/oneapi/compiler/latest
-      . /usr/share/miniconda/etc/profile.d/conda.sh
-      conda activate CB
-      export DALROOT=$CONDA_PREFIX
->>>>>>> 5f4daf99
-      ./conda-recipe/build.sh
-      python setup_sklearnex.py install --single-version-externally-managed --record=record_sklearnex.txt
-    displayName: 'Build daal4py/sklearnex'
-  - script: |
-<<<<<<< HEAD
-      export LD_LIBRARY_PATH=$(dirname $(dirname $(which python)))/lib:$LD_LIBRARY_PATH
-      cd doc/daal4py
-      make html
-    displayName: 'Build daal4py documentation'
-  - script: |
-      cd doc
-      make html
-    displayName: 'Build scikit-learn-intelex documentation'
-  - script: |
-      mkdir $(Build.ArtifactStagingDirectory)/html/daal4py
-      mkdir $(Build.ArtifactStagingDirectory)/html/sklearnex
-      cp -R doc/daal4py/_build $(Build.ArtifactStagingDirectory)/html_daal4py
-      cp -R doc/_build $(Build.ArtifactStagingDirectory)/html_sklearnex
-    displayName: 'Copy build'
-  - task: PublishPipelineArtifact@0
-    inputs:
-      artifactName: 'documentation'
-      targetPath: '$(Build.ArtifactStagingDirectory)/'
-- job: Linux
-  strategy:
-    matrix:
-      Python3.8_Sklearn0.24:
-        PYTHON_VERSION: '3.8'
-        SKLEARN_VERSION: '0.24'
-      Python3.9_Sklearn1.0:
-        PYTHON_VERSION: '3.9'
-        SKLEARN_VERSION: '1.0'
-      Python3.10_Sklearn1.1:
-        PYTHON_VERSION: '3.10'
-        SKLEARN_VERSION: '1.1'
-      Python3.11_Sklearn1.2:
-        PYTHON_VERSION: '3.11'
-        SKLEARN_VERSION: '1.2'
-  pool:
-    vmImage: 'ubuntu-22.04'
-  steps:
-  - script: sudo apt-get update && sudo apt-get install -y clang-format
-    displayName: 'apt-get'
-  - script: |
-      wget https://apt.repos.intel.com/intel-gpg-keys/GPG-PUB-KEY-INTEL-SW-PRODUCTS-2023.PUB
-      sudo apt-key add GPG-PUB-KEY-INTEL-SW-PRODUCTS-2023.PUB
-      rm GPG-PUB-KEY-INTEL-SW-PRODUCTS-2023.PUB
-      echo "deb https://apt.repos.intel.com/oneapi all main" | sudo tee /etc/apt/sources.list.d/oneAPI.list
-      sudo add-apt-repository -y "deb https://apt.repos.intel.com/oneapi all main"
-      sudo apt-get update
-      sudo apt-get install -y             \
-          intel-oneapi-common-vars        \
-          intel-oneapi-common-licensing   \
-          intel-oneapi-dpcpp-cpp-compiler \
-          intel-oneapi-dev-utilities      \
-          intel-oneapi-libdpstd-devel
-      sudo bash -c 'echo libintelocl.so > /etc/OpenCL/vendors/intel-cpu.icd'
-      sudo mv -f /opt/intel/oneapi/compiler/latest/linux/lib/oclfpga /opt/intel/oneapi/compiler/latest/linux/lib/oclfpga_
-    displayName: 'dpcpp installation'
-  - script: |
-      bash .ci/scripts/describe_system.sh
-    displayName: 'System info'
-  - script: |
-      conda update -y -q conda
-      conda create -q -y -n CB -c conda-forge python=$(PYTHON_VERSION) dal-devel mpich
-    displayName: 'Conda create'
-  - script: |
-      . /usr/share/miniconda/etc/profile.d/conda.sh
-      conda activate CB
-      pip install -r requirements-dev.txt
       pip list
     displayName: 'Install develop requirements'
   - script: |
@@ -209,10 +110,9 @@
       conda activate CB
       export DALROOT=$CONDA_PREFIX
       ./conda-recipe/build.sh
-    displayName: 'Build daal4py'
-  - script: |
-=======
->>>>>>> 5f4daf99
+      python setup_sklearnex.py install --single-version-externally-managed --record=record_sklearnex.txt
+    displayName: 'Build daal4py/sklearnex'
+  - script: |
       . /usr/share/miniconda/etc/profile.d/conda.sh
       conda activate CB
       python setup_sklearnex.py install --single-version-externally-managed --record=record_sklearnex.txt
