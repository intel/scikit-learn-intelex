--- conflicted
+++ resolved
@@ -44,6 +44,7 @@
       pip install flake8
       flake8 --ignore=E265,E722,E402,F401,F403 --max-line-length=90 --count
     displayName: 'PEP 8 check'
+
 - job: Linux
   pool:
     vmImage: 'ubuntu-20.04'
@@ -78,14 +79,8 @@
   - script: |
       . /usr/share/miniconda/etc/profile.d/conda.sh
       conda activate CB
-<<<<<<< HEAD
       ./dev/run_test.sh
     displayName: Testing
-=======
-      cd ..
-      ./s/conda-recipe/run_test.sh
-    displayName: 'Testing'
->>>>>>> b19b339c
   - script: |
       . /usr/share/miniconda/etc/profile.d/conda.sh
       conda activate CB
@@ -108,6 +103,7 @@
     inputs:
       artifactName: 'documentation'
       targetPath: '$(Build.ArtifactStagingDirectory)/'
+
 - job: Linux_DPCPP
   pool:
     vmImage: 'ubuntu-20.04'
@@ -151,24 +147,15 @@
       . /opt/intel/oneapi/compiler/latest/env/vars.sh
       . /usr/share/miniconda/etc/profile.d/conda.sh
       conda activate CB
-      ./dev/run_test.sh
+      cd ..
+      ./s/dev/run_test.sh
     displayName: Testing
   - script: |
       . /opt/intel/oneapi/compiler/latest/env/vars.sh
       . /usr/share/miniconda/etc/profile.d/conda.sh
       conda activate CB
-<<<<<<< HEAD
       cd examples && python run_examples.py
     displayName: Examples
-=======
-      pip install daal numpy
-      pip install -r requirements-test.txt
-      conda install -y /usr/share/miniconda/envs/CB/conda-bld/linux-64/daal4py*.tar.bz2
-      python setup_sklearnex.py install --single-version-externally-managed --record=record1.txt
-      cd ..
-      pytest --pyargs s/sklearnex/tests/
-    displayName: conda build
->>>>>>> b19b339c
 
 - job: MacOS
   pool:
@@ -194,18 +181,13 @@
     displayName: 'Build daal4py'
   - script: |
       source activate CB
-<<<<<<< HEAD
-      ./dev/run_test.sh
-=======
       cd ..
-      ./s/conda-recipe/run_test.sh
->>>>>>> b19b339c
+      ./s/dev/run_test.sh
     displayName: Testing
   - script: |
       source activate CB
       cd examples/daal4py && python run_examples.py
     displayName: Examples
-<<<<<<< HEAD
 
 - job: Windows_DPCPP
   pool:
@@ -229,55 +211,10 @@
   - script: |
       call activate CB
       set "DPCPPROOT=C:\Program Files (x86)\Intel\oneAPI\compiler\latest"
-      call dev/bld.bat
+      cd ..
+      call ./s/dev/bld.bat
     displayName: 'Build daal4py and sklearnex'
   - script: |
       call activate CB
       call dev/run_test.bat
-    displayName: Testing
-
-- job: PEP8
-  pool:
-    vmImage: 'ubuntu-20.04'
-  steps:
-  - task: UsePythonVersion@0
-    inputs:
-      versionSpec: '$(python.version)'
-      addToPath: true
-  - script: |
-      python -m pip install --upgrade pip setuptools
-      pip install flake8
-      flake8 --ignore=E265,E722,E402,F401,F403 --max-line-length=90 --count
-    displayName: 'PEP 8 check'
-=======
-# Need update dpcpp to 2021.3 (problem with download)
-# See here: https://github.com/intel/scikit-learn-intelex/pull/712
-# - job: Windows_DPCPP
-#   pool:
-#     vmImage: 'windows-latest'
-#   steps:
-#   - task: UsePythonVersion@0
-#     displayName: 'Use Python $(python.version)'
-#   - script: .ci/scripts/install_windows.bat $(WINDOWS_BASEKIT_URL) $(WINDOWS_DPCPP_COMPONENTS)
-#     timeoutInMinutes: 15
-#     displayName: oneAPI environment
-#   - powershell: Write-Host "##vso[task.prependpath]$env:CONDA\Scripts"
-#     displayName: Add conda to PATH
-#   - script: conda create -q -y -n CB python=$(python.version) conda-build conda-verify
-#     displayName: Create Anaconda environment
-#   - script: |
-#       call activate CB
-#       set "DPCPPROOT=C:\Program Files (x86)\Intel\oneAPI\compiler\latest"
-#       conda build --override-channels -c conda-forge -c intel --numpy=1.19 --output-folder=. conda-recipe
-#     displayName: conda build
-#   - task: CopyFiles@2
-#     inputs:
-#       SourceFolder: 'C:\Miniconda\envs\CB\pkgs\'
-#       Contents: 'daal4py*'
-#       TargetFolder: '$(Build.ArtifactStagingDirectory)'
-#   - task: PublishPipelineArtifact@0
-#     inputs:
-#       artifactName: 'daal4py win'
-#       targetPath: '$(Build.ArtifactStagingDirectory)/'
-#     condition: always()
->>>>>>> b19b339c
+    displayName: Testing