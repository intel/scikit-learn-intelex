#===============================================================================
# Copyright 2020 Intel Corporation
#
# Licensed under the Apache License, Version 2.0 (the "License");
# you may not use this file except in compliance with the License.
# You may obtain a copy of the License at
#
#     http://www.apache.org/licenses/LICENSE-2.0
#
# Unless required by applicable law or agreed to in writing, software
# distributed under the License is distributed on an "AS IS" BASIS,
# WITHOUT WARRANTIES OR CONDITIONS OF ANY KIND, either express or implied.
# See the License for the specific language governing permissions and
# limitations under the License.
#===============================================================================

trigger:
  branches:
    include:
    - master
    - rls/*
  paths:
    exclude:
    - requirements-doc.txt
    - doc/
    - .ci/pipeline/docs.yml

pr:
  branches:
    include:
    - master
    - rls/*
  paths:
    exclude:
    - requirements-doc.txt
    - doc/
    - .ci/pipeline/docs.yml

variables:
  - name: MACOSX_DEPLOYMENT_TARGET
    value: '10.15'
  - name: 'PYTHON'
    value: python
  - name: 'ARGS'
    value: '1'

jobs:
- job: PEP8
  pool:
    vmImage: 'ubuntu-22.04'
  steps:
  - task: UsePythonVersion@0
    inputs:
      versionSpec: '3.9'
      addToPath: true
  - script: |
      python -m pip install --upgrade pip setuptools
      pip install flake8
      flake8 --ignore=E265,E722,E402,F401,F403 --max-line-length=90 --count
    displayName: 'PEP 8 check'

- job: Linux
  strategy:
    matrix:
      Python3.7_Sklearn1.0:
        PYTHON_VERSION: '3.7'
        SKLEARN_VERSION: '1.0'
      Python3.8_Sklearn0.24:
        PYTHON_VERSION: '3.8'
        SKLEARN_VERSION: '0.24'
      Python3.9_Sklearn1.0:
        PYTHON_VERSION: '3.9'
        SKLEARN_VERSION: '1.0'
      Python3.10_Sklearn1.1:
        PYTHON_VERSION: '3.10'
        SKLEARN_VERSION: '1.1'
      Python3.11_Sklearn1.2:
        PYTHON_VERSION: '3.11'
        SKLEARN_VERSION: '1.2'
  pool:
    vmImage: 'ubuntu-22.04'
  steps:
  - script: sudo apt-get update && sudo apt-get install -y clang-format
    displayName: 'apt-get'
  - script: |
      wget https://apt.repos.intel.com/intel-gpg-keys/GPG-PUB-KEY-INTEL-SW-PRODUCTS-2023.PUB
      sudo apt-key add GPG-PUB-KEY-INTEL-SW-PRODUCTS-2023.PUB
      rm GPG-PUB-KEY-INTEL-SW-PRODUCTS-2023.PUB
      echo "deb https://apt.repos.intel.com/oneapi all main" | sudo tee /etc/apt/sources.list.d/oneAPI.list
      sudo add-apt-repository -y "deb https://apt.repos.intel.com/oneapi all main"
      sudo apt-get update
      sudo apt-get install -y intel-dpcpp-cpp-compiler-2023.0.0
      sudo bash -c 'echo libintelocl.so > /etc/OpenCL/vendors/intel-cpu.icd'
      sudo mv -f /opt/intel/oneapi/compiler/latest/linux/lib/oclfpga /opt/intel/oneapi/compiler/latest/linux/lib/oclfpga_
    displayName: 'dpcpp installation'
  - script: |
      bash .ci/scripts/describe_system.sh
    displayName: 'System info'
  - script: |
      conda update -y -q conda
      conda create -q -y -n CB -c conda-forge python=$(PYTHON_VERSION) dal-devel mpich
    displayName: 'Conda create'
  - script: |
<<<<<<< HEAD
      pip install daal-devel impi-devel
=======
      . /usr/share/miniconda/etc/profile.d/conda.sh
      conda activate CB
      conda install -q -y -c intel dpctl
>>>>>>> c1c33742
      pip install -r requirements-dev.txt
      pip list
    displayName: 'Install develop requirements'
  - script: |
      export DPCPPROOT=/opt/intel/oneapi/compiler/latest
      . /usr/share/miniconda/etc/profile.d/conda.sh
      conda activate CB
      export DALROOT=$CONDA_PREFIX
      ./conda-recipe/build.sh
      python setup_sklearnex.py install --single-version-externally-managed --record=record_sklearnex.txt
    displayName: 'Build daal4py/sklearnex'
  - script: |
      . /usr/share/miniconda/etc/profile.d/conda.sh
      conda activate CB
      python setup_sklearnex.py install --single-version-externally-managed --record=record_sklearnex.txt
    displayName: 'Build sklearnex'
  - script: |
      . /usr/share/miniconda/etc/profile.d/conda.sh
      conda activate CB
      sed -i -e "s/scikit-learn==1.2.0/scikit-learn==$(SKLEARN_VERSION).*/" requirements-test.txt
      sed -i -e "s/scikit-learn==1.0.2/scikit-learn==$(SKLEARN_VERSION).*/" requirements-test.txt
      pip install --upgrade -r requirements-test.txt
      pip install -r requirements-test-optional.txt
      pip list
    displayName: 'Install testing requirements'
  - script: |
      . /usr/share/miniconda/etc/profile.d/conda.sh
      conda activate CB
      cd ..
      ./s/conda-recipe/run_test.sh
    displayName: 'Testing'
  - script: |
      . /usr/share/miniconda/etc/profile.d/conda.sh
      conda activate CB
      cd ..
      python s/.ci/scripts/test_global_patch.py
    displayName: global patching testing
- job: MacOS
  strategy:
    matrix:
      Python3.7_Sklearn1.0:
        PYTHON_VERSION: '3.7'
        SKLEARN_VERSION: '1.0'
      Python3.8_Sklearn0.24:
        PYTHON_VERSION: '3.8'
        SKLEARN_VERSION: '0.24'
      Python3.9_Sklearn1.0:
        PYTHON_VERSION: '3.9'
        SKLEARN_VERSION: '1.0'
      Python3.10_Sklearn1.1:
        PYTHON_VERSION: '3.10'
        SKLEARN_VERSION: '1.1'
      Python3.11_Sklearn1.2:
        PYTHON_VERSION: '3.11'
        SKLEARN_VERSION: '1.2'
  pool:
    vmImage: 'macos-12'
  steps:
  - script: |
      echo "##vso[task.prependpath]$CONDA/bin"
      sudo chown -R $USER $CONDA
      conda config --set always_yes yes --set changeps1 no
      conda update -q conda
      conda create -n CB -c conda-forge python=$(PYTHON_VERSION) dal dal-include mpich clang-format
    displayName: Create Anaconda environment
  - script: |
      source activate CB
      pip install -q cpufeature
      bash .ci/scripts/describe_system.sh
    displayName: "System info"
  - script: |
      source activate CB
      pip install -r requirements-dev.txt
      pip list
    displayName: 'Install develop requirements'
  - script: |
      source activate CB
      export DALROOT=$CONDA_PREFIX
      ./conda-recipe/build.sh
      python setup_sklearnex.py install --single-version-externally-managed --record=record_sklearnex.txt
    displayName: Conda build
  - script: |
      source activate CB
      sed -i.bak -e "s/scikit-learn==1.2.0/scikit-learn==$(SKLEARN_VERSION).*/" requirements-test.txt
      sed -i.bak -e "s/scikit-learn==1.0.2/scikit-learn==$(SKLEARN_VERSION).*/" requirements-test.txt
      pip install --upgrade -r requirements-test.txt
      pip install -r requirements-test-optional.txt
      pip list
    displayName: 'Install testing requirements'
  - script: |
      source activate CB
      cd ..
      ./s/conda-recipe/run_test.sh
    displayName: Testing
  - script: |
      source activate CB
      cd ..
      python s/.ci/scripts/test_global_patch.py
    displayName: global patching testing
- job: Windows
  strategy:
    matrix:
      Python3.7_Sklearn1.0:
        PYTHON_VERSION: '3.7'
        SKLEARN_VERSION: '1.0'
      Python3.8_Sklearn0.24:
        PYTHON_VERSION: '3.8'
        SKLEARN_VERSION: '0.24'
      Python3.9_Sklearn1.0:
        PYTHON_VERSION: '3.9'
        SKLEARN_VERSION: '1.0'
      Python3.10_Sklearn1.1:
        PYTHON_VERSION: '3.10'
        SKLEARN_VERSION: '1.1'
      Python3.11_Sklearn1.2:
        PYTHON_VERSION: '3.11'
        SKLEARN_VERSION: '1.2'
  pool:
    vmImage: 'windows-latest'
  steps:
  - powershell: Write-Host "##vso[task.prependpath]$env:CONDA\Scripts"
    displayName: Add conda to PATH
  - script: conda create -q -y -n CB -c conda-forge -c intel python=$(PYTHON_VERSION) dal-devel impi-devel clang-format
    displayName: 'Create Anaconda environment'
  - script: |
      call activate CB
      pip install --upgrade setuptools
      pip install cpufeature
      pip install -r requirements-dev.txt
      pip list
    displayName: 'Install requirements'
  - script: |
      set PATH=C:\msys64\usr\bin;%PATH%
      call activate CB
      bash .ci/scripts/describe_system.sh
    displayName: 'System info'
  - script: |
      call "C:\Program Files\Microsoft Visual Studio\2022\Enterprise\VC\Auxiliary\Build\vcvarsall" x64
      call activate CB
      set PREFIX=%CONDA_PREFIX%
      set PYTHON=python
      call conda-recipe\bld.bat
    displayName: 'Build daal4py'
  - script: |
      call activate CB
      python setup_sklearnex.py install --single-version-externally-managed --record=record_sklearnex.txt
    displayName: 'Build sklearnex'
  - script: |
      set PATH=C:\msys64\usr\bin;%PATH%
      call activate CB
      sed -i -e "s/scikit-learn==1.2.0/scikit-learn==$(SKLEARN_VERSION).*/" requirements-test.txt
      sed -i -e "s/scikit-learn==1.0.2/scikit-learn==$(SKLEARN_VERSION).*/" requirements-test.txt
      pip install --upgrade -r requirements-test.txt
      pip install -r requirements-test-optional.txt
      pip list
    displayName: 'Install testing requirements'
  - script: |
      call activate CB
      cd ..
      call s\conda-recipe\run_test.bat s
    displayName: daal4py/sklearnex testing
  - script: |
      call activate CB
      cd ..
      python s\.ci\scripts\test_global_patch.py
    displayName: global patching testing<|MERGE_RESOLUTION|>--- conflicted
+++ resolved
@@ -101,13 +101,9 @@
       conda create -q -y -n CB -c conda-forge python=$(PYTHON_VERSION) dal-devel mpich
     displayName: 'Conda create'
   - script: |
-<<<<<<< HEAD
-      pip install daal-devel impi-devel
-=======
       . /usr/share/miniconda/etc/profile.d/conda.sh
       conda activate CB
       conda install -q -y -c intel dpctl
->>>>>>> c1c33742
       pip install -r requirements-dev.txt
       pip list
     displayName: 'Install develop requirements'
