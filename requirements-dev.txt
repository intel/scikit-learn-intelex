--- conflicted
+++ resolved
@@ -1,15 +1,10 @@
-Cython==0.29.24 ; python_version <= '3.9'
-Cython==0.29.25 ; python_version == '3.10'
-Cython==0.29.30 ; python_version >= '3.11'
-Jinja2==3.0.3
-numpy==1.19.5 ; python_version <= '3.9'
-<<<<<<< HEAD
-numpy==1.21.6 ; python_version >= '3.10'
-pybind11==2.8.0
-=======
-numpy==1.21.6 ; python_version == '3.10'
-numpy==1.23.5 ; python_version >= '3.11'
-pybind11==2.8.1 ; python_version <= '3.10'
-pybind11==2.10.1 ; python_version >= '3.11'
->>>>>>> 5313c3bc
-cmake==3.21.3
+Cython==0.29.24 ; python_version <= '3.9'
+Cython==0.29.25 ; python_version == '3.10'
+Cython==0.29.30 ; python_version >= '3.11'
+Jinja2==3.0.3
+numpy==1.19.5 ; python_version <= '3.9'
+numpy==1.21.6 ; python_version == '3.10'
+numpy==1.23.5 ; python_version >= '3.11'
+pybind11==2.8.1 ; python_version <= '3.10'
+pybind11==2.10.1 ; python_version >= '3.11'
+cmake==3.21.3