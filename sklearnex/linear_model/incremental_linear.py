# ===============================================================================
# Copyright 2024 Intel Corporation
#
# Licensed under the Apache License, Version 2.0 (the "License");
# you may not use this file except in compliance with the License.
# You may obtain a copy of the License at
#
#     http://www.apache.org/licenses/LICENSE-2.0
#
# Unless required by applicable law or agreed to in writing, software
# distributed under the License is distributed on an "AS IS" BASIS,
# WITHOUT WARRANTIES OR CONDITIONS OF ANY KIND, either express or implied.
# See the License for the specific language governing permissions and
# limitations under the License.
# ===============================================================================

import numbers
import warnings

import numpy as np
from daal4py.sklearn._n_jobs_support import control_n_jobs
from daal4py.sklearn._utils import daal_check_version, sklearn_check_version
from onedal.linear_model import (
    IncrementalLinearRegression as onedal_IncrementalLinearRegression,
)
from sklearn.base import BaseEstimator, MultiOutputMixin, RegressorMixin
from sklearn.metrics import r2_score
from sklearn.utils import check_array, gen_batches
from sklearn.utils.validation import check_is_fitted

if sklearn_check_version("1.2"):
    from sklearn.utils._param_validation import Interval

if sklearn_check_version("1.6"):
    from sklearn.utils.validation import validate_data
else:
    validate_data = BaseEstimator._validate_data

from onedal.common.hyperparameters import get_hyperparameters

from .._device_offload import dispatch, wrap_output_data
from .._utils import IntelEstimator, PatchingConditionsChain, register_hyperparameters


@register_hyperparameters(
    {
        "fit": get_hyperparameters("linear_regression", "train"),
        "partial_fit": get_hyperparameters("linear_regression", "train"),
    }
)
@control_n_jobs(
    decorated_methods=["fit", "partial_fit", "predict", "score", "_onedal_finalize_fit"]
)
class IncrementalLinearRegression(
    IntelEstimator, MultiOutputMixin, RegressorMixin, BaseEstimator
):
    """
    Trains a linear regression model, allows for computation if the data are split into
    batches. The user can use the ``partial_fit`` method to provide a single batch of data or use the ``fit`` method to provide
    the entire dataset.

    Parameters
    ----------
    fit_intercept : bool, default=True
        Whether to calculate the intercept for this model. If set
        to False, no intercept will be used in calculations
        (i.e. data is expected to be centered).

    copy_X : bool, default=True
        If True, X will be copied; else, it may be overwritten.

    n_jobs : int, default=None
        The number of jobs to use for the computation.

    batch_size : int, default=None
        The number of samples to use for each batch. Only used when calling
        ``fit``. If ``batch_size`` is ``None``, then ``batch_size``
        is inferred from the data and set to ``5 * n_features``.

    Attributes
    ----------
    coef_ : array of shape (n_features, ) or (n_targets, n_features)
        Estimated coefficients for the linear regression problem.
        If multiple targets are passed during the fit (y 2D), this
        is a 2D array of shape (n_targets, n_features), while if only
        one target is passed, this is a 1D array of length n_features.

    intercept_ : float or array of shape (n_targets,)
        Independent term in the linear model. Set to 0.0 if
        `fit_intercept = False`.

    n_samples_seen_ : int
        The number of samples processed by the estimator. Will be reset on
        new calls to ``fit``, but increments across ``partial_fit`` calls.
        It should be not less than `n_features_in_` if `fit_intercept`
        is False and not less than `n_features_in_` + 1 if `fit_intercept`
        is True to obtain regression coefficients.

    batch_size_ : int
        Inferred batch size from ``batch_size``.

    n_features_in_ : int
        Number of features seen during ``fit`` or ``partial_fit``.

    Examples
    --------
    >>> import numpy as np
    >>> from sklearnex.linear_model import IncrementalLinearRegression
    >>> inclr = IncrementalLinearRegression(batch_size=2)
    >>> X = np.array([[1, 2], [3, 4], [5, 6], [7, 10]])
    >>> y = np.array([1.5, 3.5, 5.5, 8.5])
    >>> inclr.partial_fit(X[:2], y[:2])
    >>> inclr.partial_fit(X[2:], y[2:])
    >>> inclr.coef_
    np.array([0.5., 0.5.])
    >>> inclr.intercept_
    np.array(0.)
    >>> inclr.fit(X)
    >>> inclr.coef_
    np.array([0.5., 0.5.])
    >>> inclr.intercept_
    np.array(0.)
    """

    _onedal_incremental_linear = staticmethod(onedal_IncrementalLinearRegression)

    if sklearn_check_version("1.2"):
        _parameter_constraints: dict = {
            "fit_intercept": ["boolean"],
            "copy_X": ["boolean"],
            "n_jobs": [Interval(numbers.Integral, -1, None, closed="left"), None],
            "batch_size": [Interval(numbers.Integral, 1, None, closed="left"), None],
        }

    def __init__(self, *, fit_intercept=True, copy_X=True, n_jobs=None, batch_size=None):
        self.fit_intercept = fit_intercept
        self.copy_X = copy_X
        self.n_jobs = n_jobs
        self.batch_size = batch_size

    def _onedal_supported(self, method_name, *data):
        patching_status = PatchingConditionsChain(
            f"sklearn.linear_model.{self.__class__.__name__}.{method_name}"
        )
        return patching_status

    _onedal_cpu_supported = _onedal_supported
    _onedal_gpu_supported = _onedal_supported

    def _onedal_predict(self, X, queue=None):
        if sklearn_check_version("1.2"):
            self._validate_params()

        if sklearn_check_version("1.0"):
            X = validate_data(
                self,
                X,
                dtype=[np.float64, np.float32],
                copy=self.copy_X,
                reset=False,
            )
        else:
            X = check_array(
                X,
                dtype=[np.float64, np.float32],
                copy=self.copy_X,
            )

        assert hasattr(self, "_onedal_estimator")
        if self._need_to_finalize:
            self._onedal_finalize_fit()
        return self._onedal_estimator.predict(X, queue=queue)

    def _onedal_score(self, X, y, sample_weight=None, queue=None):
        return r2_score(
            y, self._onedal_predict(X, queue=queue), sample_weight=sample_weight
        )

    def _onedal_partial_fit(self, X, y, check_input=True, queue=None):
        first_pass = not hasattr(self, "n_samples_seen_") or self.n_samples_seen_ == 0

        if sklearn_check_version("1.2"):
            self._validate_params()

        if check_input:
            if sklearn_check_version("1.0"):
                X, y = validate_data(
                    self,
                    X,
                    y,
                    dtype=[np.float64, np.float32],
                    reset=first_pass,
                    copy=self.copy_X,
                    multi_output=True,
                    force_all_finite=False,
                )
            else:
                X = check_array(
                    X,
                    dtype=[np.float64, np.float32],
                    copy=self.copy_X,
                    force_all_finite=False,
                )
                y = check_array(
                    y,
                    dtype=[np.float64, np.float32],
                    copy=False,
                    ensure_2d=False,
                    force_all_finite=False,
                )

        if first_pass:
            self.n_samples_seen_ = X.shape[0]
            self.n_features_in_ = X.shape[1]
        else:
            self.n_samples_seen_ += X.shape[0]
        onedal_params = {"fit_intercept": self.fit_intercept, "copy_X": self.copy_X}
        if not hasattr(self, "_onedal_estimator"):
            self._onedal_estimator = self._onedal_incremental_linear(**onedal_params)
        self._onedal_estimator.partial_fit(X, y, queue=queue)
        self._need_to_finalize = True

<<<<<<< HEAD
    def _onedal_finalize_fit(self):
        assert hasattr(self, "_onedal_estimator")
        is_underdetermined = self.n_samples_seen_ < self.n_features_in_ + int(
            self.fit_intercept
        )
        if is_underdetermined:
            raise ValueError("Not enough samples to finalize")
        self._onedal_estimator.finalize_fit()
=======
    if daal_check_version((2025, "P", 200)):

        def _onedal_validate_underdetermined(self, n_samples, n_features):
            pass

    else:

        def _onedal_validate_underdetermined(self, n_samples, n_features):
            is_underdetermined = n_samples < n_features + int(self.fit_intercept)
            if is_underdetermined:
                raise ValueError("Not enough samples for oneDAL")

    def _onedal_finalize_fit(self, queue=None):
        assert hasattr(self, "_onedal_estimator")
        self._onedal_validate_underdetermined(self.n_samples_seen_, self.n_features_in_)
        self._onedal_estimator.finalize_fit(queue=queue)
>>>>>>> c1229d91
        self._need_to_finalize = False

    def _onedal_fit(self, X, y, queue=None):
        if sklearn_check_version("1.2"):
            self._validate_params()

        if sklearn_check_version("1.0"):
            X, y = validate_data(
                self,
                X,
                y,
                dtype=[np.float64, np.float32],
                copy=self.copy_X,
                multi_output=True,
                ensure_2d=True,
            )
        else:
            X = check_array(
                X,
                dtype=[np.float64, np.float32],
                copy=self.copy_X,
            )
            y = check_array(
                y,
                dtype=[np.float64, np.float32],
                copy=False,
                ensure_2d=False,
            )

        n_samples, n_features = X.shape

        self._onedal_validate_underdetermined(n_samples, n_features)

        if self.batch_size is None:
            self.batch_size_ = 5 * n_features
        else:
            self.batch_size_ = self.batch_size

        self.n_samples_seen_ = 0
        if hasattr(self, "_onedal_estimator"):
            self._onedal_estimator._reset()

        for batch in gen_batches(n_samples, self.batch_size_):
            X_batch, y_batch = X[batch], y[batch]
            self._onedal_partial_fit(X_batch, y_batch, check_input=False, queue=queue)

        if sklearn_check_version("1.2"):
            self._validate_params()

        # finite check occurs on onedal side
        self.n_features_in_ = n_features

        if n_samples == 1:
            warnings.warn(
                "Only one sample available. You may want to reshape your data array"
            )

        self._onedal_finalize_fit()
        return self

    @property
    def intercept_(self):
        if hasattr(self, "_onedal_estimator"):
            if self._need_to_finalize:
                self._onedal_finalize_fit()

            return self._onedal_estimator.intercept_
        else:
            raise AttributeError(
                f"'{self.__class__.__name__}' object has no attribute 'intercept_'"
            )

    @intercept_.setter
    def intercept_(self, value):
        self.__dict__["intercept_"] = value
        if hasattr(self, "_onedal_estimator"):
            self._onedal_estimator.intercept_ = value
            del self._onedal_estimator._onedal_model

    @property
    def coef_(self):
        if hasattr(self, "_onedal_estimator"):
            if self._need_to_finalize:
                self._onedal_finalize_fit()

            return self._onedal_estimator.coef_
        else:
            raise AttributeError(
                f"'{self.__class__.__name__}' object has no attribute 'coef_'"
            )

    @coef_.setter
    def coef_(self, value):
        self.__dict__["coef_"] = value
        if hasattr(self, "_onedal_estimator"):
            self._onedal_estimator.coef_ = value
            del self._onedal_estimator._onedal_model

    def partial_fit(self, X, y, check_input=True):
        """
        Incremental fit linear model with X and y. All of X and y is
        processed as a single batch.

        Parameters
        ----------
        X : array-like of shape (n_samples, n_features)
            Training data, where ``n_samples`` is the number of samples and
            `n_features` is the number of features.

        y : array-like of shape (n_samples,) or (n_samples, n_targets)
            Target values, where ``n_samples`` is the number of samples and
            ``n_targets`` is the number of targets.

        Returns
        -------
        self : object
            Returns the instance itself.
        """

        dispatch(
            self,
            "partial_fit",
            {
                "onedal": self.__class__._onedal_partial_fit,
                "sklearn": None,
            },
            X,
            y,
            check_input=check_input,
        )
        return self

    def fit(self, X, y):
        """
        Fit the model with X and y, using minibatches of size ``batch_size``.

        Parameters
        ----------
        X : array-like of shape (n_samples, n_features)
            Training data, where ``n_samples`` is the number of samples and
            ``n_features`` is the number of features. It is necessary for
            ``n_samples`` to be not less than ``n_features`` if ``fit_intercept``
            is False and not less than ``n_features + 1`` if ``fit_intercept``
            is True

        y : array-like of shape (n_samples,) or (n_samples, n_targets)
            Target values, where ``n_samples`` is the number of samples and
            ``n_targets`` is the number of targets.

        Returns
        -------
        self : object
            Returns the instance itself.
        """

        dispatch(
            self,
            "fit",
            {
                "onedal": self.__class__._onedal_fit,
                "sklearn": None,
            },
            X,
            y,
        )
        return self

    @wrap_output_data
    def predict(self, X, y=None):
        """
        Predict using the linear model.

        Parameters
        ----------
        X : array-like or sparse matrix, shape (n_samples, n_features)
            Samples.

        y : Ignored
            Not used, present for API consistency by convention.

        Returns
        -------
        C : array, shape (n_samples, n_targets)
            Returns predicted values.
        """
        check_is_fitted(self)
        return dispatch(
            self,
            "predict",
            {
                "onedal": self.__class__._onedal_predict,
                "sklearn": None,
            },
            X,
        )

    @wrap_output_data
    def score(self, X, y, sample_weight=None):
        """Return the coefficient of determination of the prediction.

        The coefficient of determination :math:`R^2` is defined as
        :math:`(1 - \\frac{u}{v})`, where :math:`u` is the residual
        sum of squares ``((y_true - y_pred)** 2).sum()`` and :math:`v`
        is the total sum of squares ``((y_true - y_true.mean()) ** 2).sum()``.
        The best possible score is 1.0 and it can be negative (because the
        model can be arbitrarily worse). A constant model that always predicts
        the expected value of `y`, disregarding the input features, would get
        a :math:`R^2` score of 0.0.

        Parameters
        ----------
        X : array-like of shape (n_samples, n_features)
            Test samples. For some estimators this may be a precomputed
            kernel matrix or a list of generic objects instead with shape
            ``(n_samples, n_samples_fitted)``, where ``n_samples_fitted``
            is the number of samples used in the fitting for the estimator.

        y : array-like of shape (n_samples,) or (n_samples, n_outputs)
            True values for `X`.

        sample_weight : array-like of shape (n_samples,), default=None
            Sample weights.

        Returns
        -------
        score : float
            :math:`R^2` of ``self.predict(X)`` w.r.t. `y`.

        Notes
        -----
        The :math:`R^2` score used when calling ``score`` on a regressor uses
        ``multioutput='uniform_average'`` from version 0.23 to keep consistent
        with default value of :func:`~sklearn.metrics.r2_score`.
        This influences the ``score`` method of all the multioutput
        regressors (except for
        :class:`~sklearn.multioutput.MultiOutputRegressor`).
        """
        check_is_fitted(self)
        return dispatch(
            self,
            "score",
            {
                "onedal": self.__class__._onedal_score,
                "sklearn": None,
            },
            X,
            y,
            sample_weight=sample_weight,
        )<|MERGE_RESOLUTION|>--- conflicted
+++ resolved
@@ -18,15 +18,16 @@
 import warnings
 
 import numpy as np
+from sklearn.base import BaseEstimator, MultiOutputMixin, RegressorMixin
+from sklearn.metrics import r2_score
+from sklearn.utils import check_array, gen_batches
+from sklearn.utils.validation import check_is_fitted
+
 from daal4py.sklearn._n_jobs_support import control_n_jobs
 from daal4py.sklearn._utils import daal_check_version, sklearn_check_version
 from onedal.linear_model import (
     IncrementalLinearRegression as onedal_IncrementalLinearRegression,
 )
-from sklearn.base import BaseEstimator, MultiOutputMixin, RegressorMixin
-from sklearn.metrics import r2_score
-from sklearn.utils import check_array, gen_batches
-from sklearn.utils.validation import check_is_fitted
 
 if sklearn_check_version("1.2"):
     from sklearn.utils._param_validation import Interval
@@ -220,16 +221,6 @@
         self._onedal_estimator.partial_fit(X, y, queue=queue)
         self._need_to_finalize = True
 
-<<<<<<< HEAD
-    def _onedal_finalize_fit(self):
-        assert hasattr(self, "_onedal_estimator")
-        is_underdetermined = self.n_samples_seen_ < self.n_features_in_ + int(
-            self.fit_intercept
-        )
-        if is_underdetermined:
-            raise ValueError("Not enough samples to finalize")
-        self._onedal_estimator.finalize_fit()
-=======
     if daal_check_version((2025, "P", 200)):
 
         def _onedal_validate_underdetermined(self, n_samples, n_features):
@@ -242,11 +233,10 @@
             if is_underdetermined:
                 raise ValueError("Not enough samples for oneDAL")
 
-    def _onedal_finalize_fit(self, queue=None):
+    def _onedal_finalize_fit(self):
         assert hasattr(self, "_onedal_estimator")
         self._onedal_validate_underdetermined(self.n_samples_seen_, self.n_features_in_)
-        self._onedal_estimator.finalize_fit(queue=queue)
->>>>>>> c1229d91
+        self._onedal_estimator.finalize_fit()
         self._need_to_finalize = False
 
     def _onedal_fit(self, X, y, queue=None):
