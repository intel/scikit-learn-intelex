--- conflicted
+++ resolved
@@ -1,335 +1,327 @@
-#!/usr/bin/env python
-#===============================================================================
-# Copyright 2021 Intel Corporation
-#
-# Licensed under the Apache License, Version 2.0 (the "License");
-# you may not use this file except in compliance with the License.
-# You may obtain a copy of the License at
-#
-#     http://www.apache.org/licenses/LICENSE-2.0
-#
-# Unless required by applicable law or agreed to in writing, software
-# distributed under the License is distributed on an "AS IS" BASIS,
-# WITHOUT WARRANTIES OR CONDITIONS OF ANY KIND, either express or implied.
-# See the License for the specific language governing permissions and
-# limitations under the License.
-#===============================================================================
-
-try:
-    from packaging.version import Version
-except ImportError:
-    from distutils.version import LooseVersion as Version
-from sklearn import __version__ as sklearn_version
-import warnings
-
-from sklearn.neighbors._base import NeighborsBase as sklearn_NeighborsBase
-from sklearn.neighbors._ball_tree import BallTree
-from sklearn.neighbors._kd_tree import KDTree
-from sklearn.neighbors._base import VALID_METRICS
-from sklearn.neighbors._unsupervised import NearestNeighbors as \
-    sklearn_NearestNeighbors
-
-from sklearn.utils.validation import _deprecate_positional_args, check_is_fitted
-
-from onedal.datatypes import _check_array, _num_features, _num_samples
-from onedal.neighbors import NearestNeighbors as onedal_NearestNeighbors
-
-from .._device_offload import dispatch, wrap_output_data
-import numpy as np
-from scipy import sparse as sp
-
-
-if Version(sklearn_version) >= Version("0.22") and \
-   Version(sklearn_version) < Version("0.23"):
-    class NearestNeighbors_(sklearn_NearestNeighbors):
-        def __init__(self, n_neighbors=5, radius=1.0,
-                     algorithm='auto', leaf_size=30, metric='minkowski',
-                     p=2, metric_params=None, n_jobs=None):
-            super().__init__(
-                n_neighbors=n_neighbors,
-                radius=radius,
-                algorithm=algorithm,
-                leaf_size=leaf_size, metric=metric, p=p,
-                metric_params=metric_params, n_jobs=n_jobs)
-else:
-    class NearestNeighbors_(sklearn_NearestNeighbors):
-        @_deprecate_positional_args
-        def __init__(self, *, n_neighbors=5, radius=1.0,
-                     algorithm='auto', leaf_size=30, metric='minkowski',
-                     p=2, metric_params=None, n_jobs=None):
-            super().__init__(
-                n_neighbors=n_neighbors,
-                radius=radius,
-                algorithm=algorithm,
-                leaf_size=leaf_size, metric=metric, p=p,
-                metric_params=metric_params, n_jobs=n_jobs)
-
-
-class NearestNeighbors(NearestNeighbors_):
-    @_deprecate_positional_args
-    def __init__(self, n_neighbors=5, radius=1.0,
-                 algorithm='auto', leaf_size=30, metric='minkowski',
-                 p=2, metric_params=None, n_jobs=None):
-        super().__init__(
-            n_neighbors=n_neighbors,
-            radius=radius,
-            algorithm=algorithm,
-            leaf_size=leaf_size, metric=metric, p=p,
-            metric_params=metric_params, n_jobs=n_jobs)
-
-    def fit(self, X, y=None):
-<<<<<<< HEAD
-        self._check_feature_names(X, reset=True)
-=======
-        if Version(sklearn_version) >= Version("1.0"):
-            self._check_feature_names(X, reset=True)
->>>>>>> 50c60ba6
-        if self.metric_params is not None and 'p' in self.metric_params:
-            if self.p is not None:
-                warnings.warn("Parameter p is found in metric_params. "
-                              "The corresponding parameter from __init__ "
-                              "is ignored.", SyntaxWarning, stacklevel=2)
-            self.effective_metric_params_ = self.metric_params.copy()
-            effective_p = self.metric_params["p"]
-        else:
-            self.effective_metric_params_ = {}
-            effective_p = self.p
-
-        if self.metric in ["minkowski"]:
-            if effective_p < 1:
-                raise ValueError("p must be greater or equal to one for minkowski metric")
-            self.effective_metric_params_["p"] = effective_p
-
-        self.effective_metric_ = self.metric
-        # For minkowski distance, use more efficient methods where available
-        if self.metric == "minkowski":
-            p = self.effective_metric_params_.pop("p", 2)
-            if p < 1:
-                raise ValueError(
-                    "p must be greater or equal to one for minkowski metric"
-                )
-            if p == 1:
-                self.effective_metric_ = "manhattan"
-            elif p == 2:
-                self.effective_metric_ = "euclidean"
-            elif p == np.inf:
-                self.effective_metric_ = "chebyshev"
-            else:
-                self.effective_metric_params_["p"] = p
-
-        if self.metric == "manhattan":
-            self.p = 1
-
-        if not isinstance(X, (KDTree, BallTree, sklearn_NeighborsBase)):
-            self._fit_X = _check_array(
-                X, dtype=[np.float64, np.float32], accept_sparse=True)
-            self.n_samples_fit_ = _num_samples(self._fit_X)
-            self.n_features_in_ = _num_features(self._fit_X)
-
-            if self.algorithm == "auto":
-                # A tree approach is better for small number of neighbors or small
-                # number of features, with KDTree generally faster when available
-                is_n_neighbors_valid_for_brute = self.n_neighbors is not None and \
-                    self.n_neighbors >= self._fit_X.shape[0] // 2
-                if self._fit_X.shape[1] > 15 or is_n_neighbors_valid_for_brute:
-                    self._fit_method = "brute"
-                else:
-                    if self.effective_metric_ in VALID_METRICS["kd_tree"]:
-                        self._fit_method = "kd_tree"
-                    elif callable(self.effective_metric_) or \
-                        self.effective_metric_ in \
-                            VALID_METRICS["ball_tree"]:
-                        self._fit_method = "ball_tree"
-                    else:
-                        self._fit_method = "brute"
-            else:
-                self._fit_method = self.algorithm
-
-        if hasattr(self, '_onedal_estimator'):
-            delattr(self, '_onedal_estimator')
-        # To cover test case when we pass patched
-        # estimator as an input for other estimator
-        if isinstance(X, sklearn_NeighborsBase):
-            self._fit_X = X._fit_X
-            self._tree = X._tree
-            self._fit_method = X._fit_method
-            self.n_samples_fit_ = X.n_samples_fit_
-            self.n_features_in_ = X.n_features_in_
-            if hasattr(X, '_onedal_estimator'):
-                if self._fit_method == "ball_tree":
-                    X._tree = BallTree(
-                        X._fit_X,
-                        self.leaf_size,
-                        metric=self.effective_metric_,
-                        **self.effective_metric_params_,
-                    )
-                elif self._fit_method == "kd_tree":
-                    X._tree = KDTree(
-                        X._fit_X,
-                        self.leaf_size,
-                        metric=self.effective_metric_,
-                        **self.effective_metric_params_,
-                    )
-                elif self._fit_method == "brute":
-                    X._tree = None
-                else:
-                    raise ValueError("algorithm = '%s' not recognized" % self.algorithm)
-
-        elif isinstance(X, BallTree):
-            self._fit_X = X.data
-            self._tree = X
-            self._fit_method = 'ball_tree'
-            self.n_samples_fit_ = X.data.shape[0]
-            self.n_features_in_ = X.data.shape[1]
-
-        elif isinstance(X, KDTree):
-            self._fit_X = X.data
-            self._tree = X
-            self._fit_method = 'kd_tree'
-            self.n_samples_fit_ = X.data.shape[0]
-            self.n_features_in_ = X.data.shape[1]
-
-        dispatch(self, 'neighbors.NearestNeighbors.fit', {
-            'onedal': self.__class__._onedal_fit,
-            'sklearn': sklearn_NearestNeighbors.fit,
-        }, X, None)
-        return self
-
-    @wrap_output_data
-    def kneighbors(self, X=None, n_neighbors=None, return_distance=True):
-        check_is_fitted(self)
-<<<<<<< HEAD
-        self._check_feature_names(X, reset=False)
-=======
-        if Version(sklearn_version) >= Version("1.0"):
-            self._check_feature_names(X, reset=False)
->>>>>>> 50c60ba6
-        return dispatch(self, 'neighbors.NearestNeighbors.kneighbors', {
-            'onedal': self.__class__._onedal_kneighbors,
-            'sklearn': sklearn_NearestNeighbors.kneighbors,
-        }, X, n_neighbors, return_distance)
-
-    @wrap_output_data
-    def radius_neighbors(self, X=None, radius=None, return_distance=True,
-                         sort_results=False):
-        _onedal_estimator = getattr(self, '_onedal_estimator', None)
-
-        if _onedal_estimator is not None or getattr(self, '_tree', 0) is None and \
-                self._fit_method == 'kd_tree':
-            if Version(sklearn_version) >= Version("0.24"):
-                sklearn_NearestNeighbors.fit(self, self._fit_X, getattr(self, '_y', None))
-            else:
-                sklearn_NearestNeighbors.fit(self, self._fit_X)
-        if Version(sklearn_version) >= Version("0.22"):
-            result = sklearn_NearestNeighbors.radius_neighbors(
-                self, X, radius, return_distance, sort_results)
-        else:
-            result = sklearn_NearestNeighbors.radius_neighbors(
-                self, X, radius, return_distance)
-
-        return result
-
-    def _onedal_gpu_supported(self, method_name, *data):
-        X_incorrect_type = isinstance(data[0], (KDTree, BallTree, sklearn_NeighborsBase))
-
-        if X_incorrect_type:
-            return False
-
-        if self._fit_method in ['auto', 'ball_tree']:
-            condition = self.n_neighbors is not None and \
-                self.n_neighbors >= self.n_samples_fit_ // 2
-            if self.n_features_in_ > 11 or condition:
-                result_method = 'brute'
-            else:
-                if self.effective_metric_ in ['euclidean']:
-                    result_method = 'kd_tree'
-                else:
-                    result_method = 'brute'
-        else:
-            result_method = self._fit_method
-
-        is_sparse = sp.isspmatrix(data[0])
-        is_valid_for_brute = result_method in ['brute'] and \
-            self.effective_metric_ in ['manhattan',
-                                       'minkowski',
-                                       'euclidean']
-        main_condition = is_valid_for_brute and not is_sparse
-
-        if method_name == 'neighbors.NearestNeighbors.fit':
-            return main_condition
-        if method_name in ['neighbors.NearestNeighbors.kneighbors']:
-            return main_condition and hasattr(self, '_onedal_estimator')
-        raise RuntimeError(f'Unknown method {method_name} in {self.__class__.__name__}')
-
-    def _onedal_cpu_supported(self, method_name, *data):
-        X_incorrect_type = isinstance(data[0], (KDTree, BallTree, sklearn_NeighborsBase))
-
-        if X_incorrect_type:
-            return False
-
-        if self._fit_method in ['auto', 'ball_tree']:
-            condition = self.n_neighbors is not None and \
-                self.n_neighbors >= self.n_samples_fit_ // 2
-            if self.n_features_in_ > 11 or condition:
-                result_method = 'brute'
-            else:
-                if self.effective_metric_ in ['euclidean']:
-                    result_method = 'kd_tree'
-                else:
-                    result_method = 'brute'
-        else:
-            result_method = self._fit_method
-
-        is_sparse = sp.isspmatrix(data[0])
-        is_valid_for_kd_tree = \
-            result_method in ['kd_tree'] and self.effective_metric_ in ['euclidean']
-        is_valid_for_brute = result_method in ['brute'] and \
-            self.effective_metric_ in ['manhattan',
-                                       'minkowski',
-                                       'euclidean',
-                                       'chebyshev',
-                                       'cosine']
-        main_condition = (is_valid_for_kd_tree or is_valid_for_brute) and not is_sparse
-
-        if method_name == 'neighbors.NearestNeighbors.fit':
-            return main_condition
-        if method_name in ['neighbors.NearestNeighbors.kneighbors']:
-            return main_condition and hasattr(self, '_onedal_estimator')
-        raise RuntimeError(f'Unknown method {method_name} in {self.__class__.__name__}')
-
-    def _onedal_fit(self, X, y=None, queue=None):
-        onedal_params = {
-            'n_neighbors': self.n_neighbors,
-            'algorithm': self.algorithm,
-            'metric': self.effective_metric_,
-            'p': self.p,
-        }
-
-        try:
-            requires_y = self._get_tags()["requires_y"]
-        except KeyError:
-            requires_y = False
-
-        self._onedal_estimator = onedal_NearestNeighbors(**onedal_params)
-        self._onedal_estimator.requires_y = requires_y
-        self._onedal_estimator.effective_metric_ = self.effective_metric_
-        self._onedal_estimator.effective_metric_params_ = self.effective_metric_params_
-        self._onedal_estimator.fit(X, y, queue=queue)
-
-        self._save_attributes()
-
-    def _onedal_predict(self, X, queue=None):
-        return self._onedal_estimator.predict(X, queue=queue)
-
-    def _onedal_kneighbors(self, X=None, n_neighbors=None,
-                           return_distance=True, queue=None):
-        return self._onedal_estimator.kneighbors(
-            X, n_neighbors, return_distance, queue=queue)
-
-    def _save_attributes(self):
-        self.classes_ = self._onedal_estimator.classes_
-        self.n_features_in_ = self._onedal_estimator.n_features_in_
-        self.n_samples_fit_ = self._onedal_estimator.n_samples_fit_
-        self._fit_X = self._onedal_estimator._fit_X
-        self._fit_method = self._onedal_estimator._fit_method
-        self._tree = self._onedal_estimator._tree
+#!/usr/bin/env python
+#===============================================================================
+# Copyright 2021 Intel Corporation
+#
+# Licensed under the Apache License, Version 2.0 (the "License");
+# you may not use this file except in compliance with the License.
+# You may obtain a copy of the License at
+#
+#     http://www.apache.org/licenses/LICENSE-2.0
+#
+# Unless required by applicable law or agreed to in writing, software
+# distributed under the License is distributed on an "AS IS" BASIS,
+# WITHOUT WARRANTIES OR CONDITIONS OF ANY KIND, either express or implied.
+# See the License for the specific language governing permissions and
+# limitations under the License.
+#===============================================================================
+
+try:
+    from packaging.version import Version
+except ImportError:
+    from distutils.version import LooseVersion as Version
+from sklearn import __version__ as sklearn_version
+import warnings
+
+from sklearn.neighbors._base import NeighborsBase as sklearn_NeighborsBase
+from sklearn.neighbors._ball_tree import BallTree
+from sklearn.neighbors._kd_tree import KDTree
+from sklearn.neighbors._base import VALID_METRICS
+from sklearn.neighbors._unsupervised import NearestNeighbors as \
+    sklearn_NearestNeighbors
+
+from sklearn.utils.validation import _deprecate_positional_args, check_is_fitted
+
+from onedal.datatypes import _check_array, _num_features, _num_samples
+from onedal.neighbors import NearestNeighbors as onedal_NearestNeighbors
+
+from .._device_offload import dispatch, wrap_output_data
+import numpy as np
+from scipy import sparse as sp
+
+
+if Version(sklearn_version) >= Version("0.22") and \
+   Version(sklearn_version) < Version("0.23"):
+    class NearestNeighbors_(sklearn_NearestNeighbors):
+        def __init__(self, n_neighbors=5, radius=1.0,
+                     algorithm='auto', leaf_size=30, metric='minkowski',
+                     p=2, metric_params=None, n_jobs=None):
+            super().__init__(
+                n_neighbors=n_neighbors,
+                radius=radius,
+                algorithm=algorithm,
+                leaf_size=leaf_size, metric=metric, p=p,
+                metric_params=metric_params, n_jobs=n_jobs)
+else:
+    class NearestNeighbors_(sklearn_NearestNeighbors):
+        @_deprecate_positional_args
+        def __init__(self, *, n_neighbors=5, radius=1.0,
+                     algorithm='auto', leaf_size=30, metric='minkowski',
+                     p=2, metric_params=None, n_jobs=None):
+            super().__init__(
+                n_neighbors=n_neighbors,
+                radius=radius,
+                algorithm=algorithm,
+                leaf_size=leaf_size, metric=metric, p=p,
+                metric_params=metric_params, n_jobs=n_jobs)
+
+
+class NearestNeighbors(NearestNeighbors_):
+    @_deprecate_positional_args
+    def __init__(self, n_neighbors=5, radius=1.0,
+                 algorithm='auto', leaf_size=30, metric='minkowski',
+                 p=2, metric_params=None, n_jobs=None):
+        super().__init__(
+            n_neighbors=n_neighbors,
+            radius=radius,
+            algorithm=algorithm,
+            leaf_size=leaf_size, metric=metric, p=p,
+            metric_params=metric_params, n_jobs=n_jobs)
+
+    def fit(self, X, y=None):
+        if Version(sklearn_version) >= Version("1.0"):
+            self._check_feature_names(X, reset=True)
+        if self.metric_params is not None and 'p' in self.metric_params:
+            if self.p is not None:
+                warnings.warn("Parameter p is found in metric_params. "
+                              "The corresponding parameter from __init__ "
+                              "is ignored.", SyntaxWarning, stacklevel=2)
+            self.effective_metric_params_ = self.metric_params.copy()
+            effective_p = self.metric_params["p"]
+        else:
+            self.effective_metric_params_ = {}
+            effective_p = self.p
+
+        if self.metric in ["minkowski"]:
+            if effective_p < 1:
+                raise ValueError("p must be greater or equal to one for minkowski metric")
+            self.effective_metric_params_["p"] = effective_p
+
+        self.effective_metric_ = self.metric
+        # For minkowski distance, use more efficient methods where available
+        if self.metric == "minkowski":
+            p = self.effective_metric_params_.pop("p", 2)
+            if p < 1:
+                raise ValueError(
+                    "p must be greater or equal to one for minkowski metric"
+                )
+            if p == 1:
+                self.effective_metric_ = "manhattan"
+            elif p == 2:
+                self.effective_metric_ = "euclidean"
+            elif p == np.inf:
+                self.effective_metric_ = "chebyshev"
+            else:
+                self.effective_metric_params_["p"] = p
+
+        if self.metric == "manhattan":
+            self.p = 1
+
+        if not isinstance(X, (KDTree, BallTree, sklearn_NeighborsBase)):
+            self._fit_X = _check_array(
+                X, dtype=[np.float64, np.float32], accept_sparse=True)
+            self.n_samples_fit_ = _num_samples(self._fit_X)
+            self.n_features_in_ = _num_features(self._fit_X)
+
+            if self.algorithm == "auto":
+                # A tree approach is better for small number of neighbors or small
+                # number of features, with KDTree generally faster when available
+                is_n_neighbors_valid_for_brute = self.n_neighbors is not None and \
+                    self.n_neighbors >= self._fit_X.shape[0] // 2
+                if self._fit_X.shape[1] > 15 or is_n_neighbors_valid_for_brute:
+                    self._fit_method = "brute"
+                else:
+                    if self.effective_metric_ in VALID_METRICS["kd_tree"]:
+                        self._fit_method = "kd_tree"
+                    elif callable(self.effective_metric_) or \
+                        self.effective_metric_ in \
+                            VALID_METRICS["ball_tree"]:
+                        self._fit_method = "ball_tree"
+                    else:
+                        self._fit_method = "brute"
+            else:
+                self._fit_method = self.algorithm
+
+        if hasattr(self, '_onedal_estimator'):
+            delattr(self, '_onedal_estimator')
+        # To cover test case when we pass patched
+        # estimator as an input for other estimator
+        if isinstance(X, sklearn_NeighborsBase):
+            self._fit_X = X._fit_X
+            self._tree = X._tree
+            self._fit_method = X._fit_method
+            self.n_samples_fit_ = X.n_samples_fit_
+            self.n_features_in_ = X.n_features_in_
+            if hasattr(X, '_onedal_estimator'):
+                if self._fit_method == "ball_tree":
+                    X._tree = BallTree(
+                        X._fit_X,
+                        self.leaf_size,
+                        metric=self.effective_metric_,
+                        **self.effective_metric_params_,
+                    )
+                elif self._fit_method == "kd_tree":
+                    X._tree = KDTree(
+                        X._fit_X,
+                        self.leaf_size,
+                        metric=self.effective_metric_,
+                        **self.effective_metric_params_,
+                    )
+                elif self._fit_method == "brute":
+                    X._tree = None
+                else:
+                    raise ValueError("algorithm = '%s' not recognized" % self.algorithm)
+
+        elif isinstance(X, BallTree):
+            self._fit_X = X.data
+            self._tree = X
+            self._fit_method = 'ball_tree'
+            self.n_samples_fit_ = X.data.shape[0]
+            self.n_features_in_ = X.data.shape[1]
+
+        elif isinstance(X, KDTree):
+            self._fit_X = X.data
+            self._tree = X
+            self._fit_method = 'kd_tree'
+            self.n_samples_fit_ = X.data.shape[0]
+            self.n_features_in_ = X.data.shape[1]
+
+        dispatch(self, 'neighbors.NearestNeighbors.fit', {
+            'onedal': self.__class__._onedal_fit,
+            'sklearn': sklearn_NearestNeighbors.fit,
+        }, X, None)
+        return self
+
+    @wrap_output_data
+    def kneighbors(self, X=None, n_neighbors=None, return_distance=True):
+        check_is_fitted(self)
+        if Version(sklearn_version) >= Version("1.0"):
+            self._check_feature_names(X, reset=False)
+        return dispatch(self, 'neighbors.NearestNeighbors.kneighbors', {
+            'onedal': self.__class__._onedal_kneighbors,
+            'sklearn': sklearn_NearestNeighbors.kneighbors,
+        }, X, n_neighbors, return_distance)
+
+    @wrap_output_data
+    def radius_neighbors(self, X=None, radius=None, return_distance=True,
+                         sort_results=False):
+        _onedal_estimator = getattr(self, '_onedal_estimator', None)
+
+        if _onedal_estimator is not None or getattr(self, '_tree', 0) is None and \
+                self._fit_method == 'kd_tree':
+            if Version(sklearn_version) >= Version("0.24"):
+                sklearn_NearestNeighbors.fit(self, self._fit_X, getattr(self, '_y', None))
+            else:
+                sklearn_NearestNeighbors.fit(self, self._fit_X)
+        if Version(sklearn_version) >= Version("0.22"):
+            result = sklearn_NearestNeighbors.radius_neighbors(
+                self, X, radius, return_distance, sort_results)
+        else:
+            result = sklearn_NearestNeighbors.radius_neighbors(
+                self, X, radius, return_distance)
+
+        return result
+
+    def _onedal_gpu_supported(self, method_name, *data):
+        X_incorrect_type = isinstance(data[0], (KDTree, BallTree, sklearn_NeighborsBase))
+
+        if X_incorrect_type:
+            return False
+
+        if self._fit_method in ['auto', 'ball_tree']:
+            condition = self.n_neighbors is not None and \
+                self.n_neighbors >= self.n_samples_fit_ // 2
+            if self.n_features_in_ > 11 or condition:
+                result_method = 'brute'
+            else:
+                if self.effective_metric_ in ['euclidean']:
+                    result_method = 'kd_tree'
+                else:
+                    result_method = 'brute'
+        else:
+            result_method = self._fit_method
+
+        is_sparse = sp.isspmatrix(data[0])
+        is_valid_for_brute = result_method in ['brute'] and \
+            self.effective_metric_ in ['manhattan',
+                                       'minkowski',
+                                       'euclidean']
+        main_condition = is_valid_for_brute and not is_sparse
+
+        if method_name == 'neighbors.NearestNeighbors.fit':
+            return main_condition
+        if method_name in ['neighbors.NearestNeighbors.kneighbors']:
+            return main_condition and hasattr(self, '_onedal_estimator')
+        raise RuntimeError(f'Unknown method {method_name} in {self.__class__.__name__}')
+
+    def _onedal_cpu_supported(self, method_name, *data):
+        X_incorrect_type = isinstance(data[0], (KDTree, BallTree, sklearn_NeighborsBase))
+
+        if X_incorrect_type:
+            return False
+
+        if self._fit_method in ['auto', 'ball_tree']:
+            condition = self.n_neighbors is not None and \
+                self.n_neighbors >= self.n_samples_fit_ // 2
+            if self.n_features_in_ > 11 or condition:
+                result_method = 'brute'
+            else:
+                if self.effective_metric_ in ['euclidean']:
+                    result_method = 'kd_tree'
+                else:
+                    result_method = 'brute'
+        else:
+            result_method = self._fit_method
+
+        is_sparse = sp.isspmatrix(data[0])
+        is_valid_for_kd_tree = \
+            result_method in ['kd_tree'] and self.effective_metric_ in ['euclidean']
+        is_valid_for_brute = result_method in ['brute'] and \
+            self.effective_metric_ in ['manhattan',
+                                       'minkowski',
+                                       'euclidean',
+                                       'chebyshev',
+                                       'cosine']
+        main_condition = (is_valid_for_kd_tree or is_valid_for_brute) and not is_sparse
+
+        if method_name == 'neighbors.NearestNeighbors.fit':
+            return main_condition
+        if method_name in ['neighbors.NearestNeighbors.kneighbors']:
+            return main_condition and hasattr(self, '_onedal_estimator')
+        raise RuntimeError(f'Unknown method {method_name} in {self.__class__.__name__}')
+
+    def _onedal_fit(self, X, y=None, queue=None):
+        onedal_params = {
+            'n_neighbors': self.n_neighbors,
+            'algorithm': self.algorithm,
+            'metric': self.effective_metric_,
+            'p': self.p,
+        }
+
+        try:
+            requires_y = self._get_tags()["requires_y"]
+        except KeyError:
+            requires_y = False
+
+        self._onedal_estimator = onedal_NearestNeighbors(**onedal_params)
+        self._onedal_estimator.requires_y = requires_y
+        self._onedal_estimator.effective_metric_ = self.effective_metric_
+        self._onedal_estimator.effective_metric_params_ = self.effective_metric_params_
+        self._onedal_estimator.fit(X, y, queue=queue)
+
+        self._save_attributes()
+
+    def _onedal_predict(self, X, queue=None):
+        return self._onedal_estimator.predict(X, queue=queue)
+
+    def _onedal_kneighbors(self, X=None, n_neighbors=None,
+                           return_distance=True, queue=None):
+        return self._onedal_estimator.kneighbors(
+            X, n_neighbors, return_distance, queue=queue)
+
+    def _save_attributes(self):
+        self.classes_ = self._onedal_estimator.classes_
+        self.n_features_in_ = self._onedal_estimator.n_features_in_
+        self.n_samples_fit_ = self._onedal_estimator.n_samples_fit_
+        self._fit_X = self._onedal_estimator._fit_X
+        self._fit_method = self._onedal_estimator._fit_method
+        self._tree = self._onedal_estimator._tree