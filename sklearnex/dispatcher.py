--- conflicted
+++ resolved
@@ -64,14 +64,11 @@
             from .utils.parallel import _FuncWrapperOld as _FuncWrapper_sklearnex
 
         from .cluster import DBSCAN as DBSCAN_sklearnex
-<<<<<<< HEAD
         from .linear_model import LinearRegression as LinearRegression_sklearnex
-=======
         from .ensemble import ExtraTreesClassifier as ExtraTreesClassifier_sklearnex
         from .ensemble import ExtraTreesRegressor as ExtraTreesRegressor_sklearnex
         from .ensemble import RandomForestClassifier as RandomForestClassifier_sklearnex
         from .ensemble import RandomForestRegressor as RandomForestRegressor_sklearnex
->>>>>>> d437d549
         from .neighbors import KNeighborsClassifier as KNeighborsClassifier_sklearnex
         from .neighbors import KNeighborsRegressor as KNeighborsRegressor_sklearnex
         from .neighbors import LocalOutlierFactor as LocalOutlierFactor_sklearnex
@@ -80,20 +77,7 @@
         # Preview classes for patching
         from .preview.cluster import KMeans as KMeans_sklearnex
         from .preview.decomposition import PCA as PCA_sklearnex
-<<<<<<< HEAD
-        from .preview.ensemble import (
-            ExtraTreesClassifier as ExtraTreesClassifier_sklearnex,
-        )
-        from .preview.ensemble import ExtraTreesRegressor as ExtraTreesRegressor_sklearnex
-        from .preview.ensemble import (
-            RandomForestClassifier as RandomForestClassifier_sklearnex,
-        )
-        from .preview.ensemble import (
-            RandomForestRegressor as RandomForestRegressor_sklearnex,
-        )
-=======
-        from .preview.linear_model import LinearRegression as LinearRegression_sklearnex
->>>>>>> d437d549
+        
         from .svm import SVC as SVC_sklearnex
         from .svm import SVR as SVR_sklearnex
         from .svm import NuSVC as NuSVC_sklearnex
