# ==============================================================================
# Copyright 2021 Intel Corporation
# Copyright 2024 Fujitsu Limited
#
# Licensed under the Apache License, Version 2.0 (the "License");
# you may not use this file except in compliance with the License.
# You may obtain a copy of the License at
#
#     http://www.apache.org/licenses/LICENSE-2.0
#
# Unless required by applicable law or agreed to in writing, software
# distributed under the License is distributed on an "AS IS" BASIS,
# WITHOUT WARRANTIES OR CONDITIONS OF ANY KIND, either express or implied.
# See the License for the specific language governing permissions and
# limitations under the License.
# ==============================================================================

import os
import sys
from functools import lru_cache

from daal4py.sklearn._utils import daal_check_version, sklearn_check_version


def _is_new_patching_available():
    return os.environ.get("OFF_ONEDAL_IFACE", "0") == "0" and daal_check_version(
        (2021, "P", 300)
    )


def _is_preview_enabled():
    return os.environ.get("SKLEARNEX_PREVIEW") is not None


@lru_cache(maxsize=None)
def get_patch_map_core(preview=False):
    if preview:
        # use recursion to guarantee that state of preview
        # and non-preview maps are done at the same time.
        # The two lru_cache dicts are actually one underneath.
        # Preview is always secondary. Both sklearnex patch
        # maps are referring to the daal4py dict unless the
        # key has been replaced. Use with caution.
        mapping = get_patch_map_core().copy()

        if _is_new_patching_available():
            import sklearn.covariance as covariance_module

            # Preview classes for patching
            from .preview.covariance import (
                EmpiricalCovariance as EmpiricalCovariance_sklearnex,
            )

            # Since the state of the lru_cache without preview cannot be
            # guaranteed to not have already enabled sklearnex algorithms
            # when preview is used, setting the mapping element[1] to None
            # should NOT be done. This may lose track of the unpatched
            # sklearn estimator or function.
            # Covariance
            mapping["empiricalcovariance"] = [
                [
                    (
                        covariance_module,
                        "EmpiricalCovariance",
                        EmpiricalCovariance_sklearnex,
                    ),
                    None,
                ]
            ]
        return mapping

    from daal4py.sklearn.monkeypatch.dispatcher import _get_map_of_algorithms

    # NOTE: this is a shallow copy of a dict, modification is dangerous
    mapping = _get_map_of_algorithms().copy()

    # NOTE: Use of daal4py _get_map_of_algorithms and
    # get_patch_map/get_patch_map_core should not be used concurrently.
    # The setting of elements to None below may cause loss of state
    # when interacting with sklearn. A dictionary key must not be
    # modified but totally replaced, otherwise it will cause chaos.
    # Hence why pop is being used.
    if _is_new_patching_available():
        # Scikit-learn* modules
        import sklearn as base_module
        import sklearn.cluster as cluster_module
        import sklearn.covariance as covariance_module
        import sklearn.decomposition as decomposition_module
        import sklearn.ensemble as ensemble_module
        import sklearn.linear_model as linear_model_module
        import sklearn.neighbors as neighbors_module
        import sklearn.svm as svm_module

        if sklearn_check_version("1.2.1"):
            import sklearn.utils.parallel as parallel_module
        else:
            import sklearn.utils.fixes as parallel_module

        # Classes and functions for patching
        from ._config import config_context as config_context_sklearnex
        from ._config import get_config as get_config_sklearnex
        from ._config import set_config as set_config_sklearnex

        if sklearn_check_version("1.2.1"):
            from .utils.parallel import _FuncWrapper as _FuncWrapper_sklearnex
        else:
            from .utils.parallel import _FuncWrapperOld as _FuncWrapper_sklearnex

        from .cluster import DBSCAN as DBSCAN_sklearnex
<<<<<<< HEAD
        from .cluster import KMeans as KMeans_sklearnex
=======
        from .covariance import (
            IncrementalEmpiricalCovariance as IncrementalEmpiricalCovariance_sklearnex,
        )
>>>>>>> 8c7a928a
        from .decomposition import PCA as PCA_sklearnex
        from .ensemble import ExtraTreesClassifier as ExtraTreesClassifier_sklearnex
        from .ensemble import ExtraTreesRegressor as ExtraTreesRegressor_sklearnex
        from .ensemble import RandomForestClassifier as RandomForestClassifier_sklearnex
        from .ensemble import RandomForestRegressor as RandomForestRegressor_sklearnex
        from .linear_model import (
            IncrementalLinearRegression as IncrementalLinearRegression_sklearnex,
        )
        from .linear_model import LinearRegression as LinearRegression_sklearnex
        from .linear_model import LogisticRegression as LogisticRegression_sklearnex
        from .neighbors import KNeighborsClassifier as KNeighborsClassifier_sklearnex
        from .neighbors import KNeighborsRegressor as KNeighborsRegressor_sklearnex
        from .neighbors import LocalOutlierFactor as LocalOutlierFactor_sklearnex
        from .neighbors import NearestNeighbors as NearestNeighbors_sklearnex
        from .svm import SVC as SVC_sklearnex
        from .svm import SVR as SVR_sklearnex
        from .svm import NuSVC as NuSVC_sklearnex
        from .svm import NuSVR as NuSVR_sklearnex

        # DBSCAN
        mapping.pop("dbscan")
        mapping["dbscan"] = [[(cluster_module, "DBSCAN", DBSCAN_sklearnex), None]]

        # KMeans
        mapping.pop("kmeans")
        mapping["kmeans"] = [[(cluster_module, "KMeans", KMeans_sklearnex), None]]

        # PCA
        mapping.pop("pca")
        mapping["pca"] = [[(decomposition_module, "PCA", PCA_sklearnex), None]]

        # SVM
        mapping.pop("svm")
        mapping.pop("svc")
        mapping["svr"] = [[(svm_module, "SVR", SVR_sklearnex), None]]
        mapping["svc"] = [[(svm_module, "SVC", SVC_sklearnex), None]]
        mapping["nusvr"] = [[(svm_module, "NuSVR", NuSVR_sklearnex), None]]
        mapping["nusvc"] = [[(svm_module, "NuSVC", NuSVC_sklearnex), None]]

        # Linear Regression
        mapping.pop("linear")
        mapping.pop("linearregression")
        mapping["linear"] = [
            [
                (
                    linear_model_module,
                    "LinearRegression",
                    LinearRegression_sklearnex,
                ),
                None,
            ]
        ]
        mapping["linearregression"] = mapping["linear"]

        # Logistic Regression

        mapping.pop("logisticregression")
        mapping.pop("log_reg")
        mapping.pop("logistic")
        mapping.pop("_logistic_regression_path")
        mapping["log_reg"] = [
            [
                (
                    linear_model_module,
                    "LogisticRegression",
                    LogisticRegression_sklearnex,
                ),
                None,
            ]
        ]
        mapping["logisticregression"] = mapping["log_reg"]

        # kNN
        mapping.pop("knn_classifier")
        mapping.pop("kneighborsclassifier")
        mapping.pop("knn_regressor")
        mapping.pop("kneighborsregressor")
        mapping.pop("nearest_neighbors")
        mapping.pop("nearestneighbors")
        mapping["knn_classifier"] = [
            [
                (
                    neighbors_module,
                    "KNeighborsClassifier",
                    KNeighborsClassifier_sklearnex,
                ),
                None,
            ]
        ]
        mapping["knn_regressor"] = [
            [
                (
                    neighbors_module,
                    "KNeighborsRegressor",
                    KNeighborsRegressor_sklearnex,
                ),
                None,
            ]
        ]
        mapping["nearest_neighbors"] = [
            [(neighbors_module, "NearestNeighbors", NearestNeighbors_sklearnex), None]
        ]
        mapping["kneighborsclassifier"] = mapping["knn_classifier"]
        mapping["kneighborsregressor"] = mapping["knn_regressor"]
        mapping["nearestneighbors"] = mapping["nearest_neighbors"]

        # Ensemble
        mapping["extra_trees_classifier"] = [
            [
                (
                    ensemble_module,
                    "ExtraTreesClassifier",
                    ExtraTreesClassifier_sklearnex,
                ),
                None,
            ]
        ]
        mapping["extra_trees_regressor"] = [
            [
                (
                    ensemble_module,
                    "ExtraTreesRegressor",
                    ExtraTreesRegressor_sklearnex,
                ),
                None,
            ]
        ]
        mapping["extratreesclassifier"] = mapping["extra_trees_classifier"]
        mapping["extratreesregressor"] = mapping["extra_trees_regressor"]
        mapping.pop("random_forest_classifier")
        mapping.pop("random_forest_regressor")
        mapping.pop("randomforestclassifier")
        mapping.pop("randomforestregressor")
        mapping["random_forest_classifier"] = [
            [
                (
                    ensemble_module,
                    "RandomForestClassifier",
                    RandomForestClassifier_sklearnex,
                ),
                None,
            ]
        ]
        mapping["random_forest_regressor"] = [
            [
                (
                    ensemble_module,
                    "RandomForestRegressor",
                    RandomForestRegressor_sklearnex,
                ),
                None,
            ]
        ]
        mapping["randomforestclassifier"] = mapping["random_forest_classifier"]
        mapping["randomforestregressor"] = mapping["random_forest_regressor"]

        # LocalOutlierFactor
        mapping["lof"] = [
            [
                (neighbors_module, "LocalOutlierFactor", LocalOutlierFactor_sklearnex),
                None,
            ]
        ]
        mapping["localoutlierfactor"] = mapping["lof"]

        # IncrementalEmpiricalCovariance
        mapping["incrementalempiricalcovariance"] = [
            [
                (
                    covariance_module,
                    "IncrementalEmpiricalCovariance",
                    IncrementalEmpiricalCovariance_sklearnex,
                ),
                None,
            ]
        ]

        # IncrementalLinearRegression
        mapping["incrementallinearregression"] = [
            [
                (
                    linear_model_module,
                    "IncrementalLinearRegression",
                    IncrementalLinearRegression_sklearnex,
                ),
                None,
            ]
        ]

        # Configs
        mapping["set_config"] = [
            [(base_module, "set_config", set_config_sklearnex), None]
        ]
        mapping["get_config"] = [
            [(base_module, "get_config", get_config_sklearnex), None]
        ]
        mapping["config_context"] = [
            [(base_module, "config_context", config_context_sklearnex), None]
        ]

        # Necessary for proper work with multiple threads
        mapping["parallel.get_config"] = [
            [(parallel_module, "get_config", get_config_sklearnex), None]
        ]
        mapping["_funcwrapper"] = [
            [(parallel_module, "_FuncWrapper", _FuncWrapper_sklearnex), None]
        ]
    return mapping


# This is necessary to properly cache the patch_map when
# using preview.
def get_patch_map():
    preview = _is_preview_enabled()
    return get_patch_map_core(preview=preview)


get_patch_map.cache_clear = get_patch_map_core.cache_clear


get_patch_map.cache_info = get_patch_map_core.cache_info


def get_patch_names():
    return list(get_patch_map().keys())


def patch_sklearn(name=None, verbose=True, global_patch=False, preview=False):
    if preview:
        os.environ["SKLEARNEX_PREVIEW"] = "enabled_via_patch_sklearn"
    if not sklearn_check_version("0.24"):
        raise NotImplementedError(
            "Intel(R) Extension for Scikit-learn* patches apply "
            "for scikit-learn >= 0.24 only ..."
        )

    if global_patch:
        from sklearnex.glob.dispatcher import patch_sklearn_global

        patch_sklearn_global(name, verbose)

    from daal4py.sklearn import patch_sklearn as patch_sklearn_orig

    if _is_new_patching_available():
        for config in ["set_config", "get_config", "config_context"]:
            patch_sklearn_orig(
                config, verbose=False, deprecation=False, get_map=get_patch_map
            )
    if isinstance(name, list):
        for algorithm in name:
            patch_sklearn_orig(
                algorithm, verbose=False, deprecation=False, get_map=get_patch_map
            )
    else:
        patch_sklearn_orig(name, verbose=False, deprecation=False, get_map=get_patch_map)

    if verbose and sys.stderr is not None:
        sys.stderr.write(
            "Intel(R) Extension for Scikit-learn* enabled "
            "(https://github.com/intel/scikit-learn-intelex)\n"
        )


def unpatch_sklearn(name=None, global_unpatch=False):
    if global_unpatch:
        from sklearnex.glob.dispatcher import unpatch_sklearn_global

        unpatch_sklearn_global()
    from daal4py.sklearn import unpatch_sklearn as unpatch_sklearn_orig

    if isinstance(name, list):
        for algorithm in name:
            unpatch_sklearn_orig(algorithm, get_map=get_patch_map)
    else:
        if _is_new_patching_available():
            for config in ["set_config", "get_config", "config_context"]:
                unpatch_sklearn_orig(config, get_map=get_patch_map)
        unpatch_sklearn_orig(name, get_map=get_patch_map)
    if os.environ.get("SKLEARNEX_PREVIEW") == "enabled_via_patch_sklearn":
        os.environ.pop("SKLEARNEX_PREVIEW")


def sklearn_is_patched(name=None, return_map=False):
    from daal4py.sklearn import sklearn_is_patched as sklearn_is_patched_orig

    if isinstance(name, list):
        if return_map:
            result = {}
            for algorithm in name:
                result[algorithm] = sklearn_is_patched_orig(
                    algorithm, get_map=get_patch_map
                )
            return result
        else:
            is_patched = True
            for algorithm in name:
                is_patched = is_patched and sklearn_is_patched_orig(
                    algorithm, get_map=get_patch_map
                )
            return is_patched
    else:
        return sklearn_is_patched_orig(name, get_map=get_patch_map, return_map=return_map)


def is_patched_instance(instance: object) -> bool:
    """Returns True if the `instance` is patched with scikit-learn-intelex"""
    module = getattr(instance, "__module__", "")
    return ("daal4py" in module) or ("sklearnex" in module)<|MERGE_RESOLUTION|>--- conflicted
+++ resolved
@@ -107,13 +107,10 @@
             from .utils.parallel import _FuncWrapperOld as _FuncWrapper_sklearnex
 
         from .cluster import DBSCAN as DBSCAN_sklearnex
-<<<<<<< HEAD
         from .cluster import KMeans as KMeans_sklearnex
-=======
         from .covariance import (
             IncrementalEmpiricalCovariance as IncrementalEmpiricalCovariance_sklearnex,
         )
->>>>>>> 8c7a928a
         from .decomposition import PCA as PCA_sklearnex
         from .ensemble import ExtraTreesClassifier as ExtraTreesClassifier_sklearnex
         from .ensemble import ExtraTreesRegressor as ExtraTreesRegressor_sklearnex
