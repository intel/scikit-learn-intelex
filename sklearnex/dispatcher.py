--- conflicted
+++ resolved
@@ -1,191 +1,186 @@
-#!/usr/bin/env python
-#===============================================================================
-# Copyright 2021 Intel Corporation
-#
-# Licensed under the Apache License, Version 2.0 (the "License");
-# you may not use this file except in compliance with the License.
-# You may obtain a copy of the License at
-#
-#     http://www.apache.org/licenses/LICENSE-2.0
-#
-# Unless required by applicable law or agreed to in writing, software
-# distributed under the License is distributed on an "AS IS" BASIS,
-# WITHOUT WARRANTIES OR CONDITIONS OF ANY KIND, either express or implied.
-# See the License for the specific language governing permissions and
-# limitations under the License.
-#===============================================================================
-
-# Other imports
-import sys
-import os
-from functools import lru_cache
-from daal4py.sklearn._utils import daal_check_version, sklearn_check_version
-
-
-def _is_new_patching_available():
-    return os.environ.get('OFF_ONEDAL_IFACE') is None \
-        and daal_check_version((2021, 'P', 300))
-
-
-@lru_cache(maxsize=None)
-def get_patch_map():
-    from daal4py.sklearn.monkeypatch.dispatcher import _get_map_of_algorithms
-    mapping = _get_map_of_algorithms().copy()
-
-    if _is_new_patching_available():
-        # Classes for patching
-
-        from ._config import set_config as set_config_sklearnex
-        from ._config import get_config as get_config_sklearnex
-        from ._config import config_context as config_context_sklearnex
-
-
-        from .ensemble import RandomForestClassifier as RandomForestClassifier_sklearnex
-        from .ensemble import RandomForestRegressor as RandomForestRegressor_sklearnex
-
-        from .svm import SVR as SVR_sklearnex
-        from .svm import SVC as SVC_sklearnex
-        from .svm import NuSVR as NuSVR_sklearnex
-        from .svm import NuSVC as NuSVC_sklearnex
-
-        from .neighbors import KNeighborsClassifier as KNeighborsClassifier_sklearnex
-        from .neighbors import KNeighborsRegressor as KNeighborsRegressor_sklearnex
-        from .neighbors import NearestNeighbors as NearestNeighbors_sklearnex
-
-        # Scikit-learn* modules
-
-        import sklearn as base_module
-        import sklearn.ensemble as ensemble_module
-        import sklearn.svm as svm_module
-        import sklearn.neighbors as neighbors_module
-
-        # Patch for mapping
-        # Algorithms
-        # Ensemble
-        mapping.pop('random_forest_classifier')
-        mapping.pop('random_forest_regressor')
-        mapping.pop('randomrorestclassifier')
-        mapping.pop('randomforestregressor')
-        mapping['random_forest_classifier'] = [[(ensemble_module,
-                                                 'RandomForestClassifier',
-                                                 RandomForestClassifier_sklearnex),
-                                                 None]]
-        mapping['random_forest_regressor'] = [[(ensemble_module,
-                                                'RandomForestRegressor',
-                                                RandomForestRegressor_sklearnex),
-                                                None]]
-
-        # SVM
-        mapping.pop('svm')
-        mapping.pop('svc')
-        mapping['svr'] = [[(svm_module, 'SVR', SVR_sklearnex), None]]
-        mapping['svc'] = [[(svm_module, 'SVC', SVC_sklearnex), None]]
-        mapping['nusvr'] = [[(svm_module, 'NuSVR', NuSVR_sklearnex), None]]
-        mapping['nusvc'] = [[(svm_module, 'NuSVC', NuSVC_sklearnex), None]]
-
-        # kNN
-        mapping.pop('knn_classifier')
-        mapping.pop('kneighborsclassifier')
-        mapping.pop('knn_regressor')
-        mapping.pop('kneighborsregressor')
-        mapping.pop('nearest_neighbors')
-        mapping.pop('nearestneighbors')
-        mapping['knn_classifier'] = [[(neighbors_module,
-                                       'KNeighborsClassifier',
-                                       KNeighborsClassifier_sklearnex), None]]
-        mapping['knn_regressor'] = [[(neighbors_module,
-                                      'KNeighborsRegressor',
-                                      KNeighborsRegressor_sklearnex), None]]
-        mapping['nearest_neighbors'] = [[(neighbors_module,
-                                          'NearestNeighbors',
-                                          NearestNeighbors_sklearnex), None]]
-        mapping['kneighborsclassifier'] = mapping['knn_classifier']
-        mapping['kneighborsregressor'] = mapping['knn_regressor']
-        mapping['nearestneighbors'] = mapping['nearest_neighbors']
-
-        # Configs
-        mapping['set_config'] = [[(base_module,
-                                   'set_config',
-                                   set_config_sklearnex), None]]
-        mapping['get_config'] = [[(base_module,
-                                   'get_config',
-                                   get_config_sklearnex), None]]
-        mapping['config_context'] = [[(base_module,
-                                      'config_context',
-                                       config_context_sklearnex), None]]
-    return mapping
-
-
-def get_patch_names():
-    return list(get_patch_map().keys())
-
-
-def patch_sklearn(name=None, verbose=True, global_patch=False):
-    if not sklearn_check_version('0.22'):
-        raise NotImplementedError("Intel(R) Extension for Scikit-learn* patches apply "
-                                  "for scikit-learn >= 0.22 only ...")
-
-    if global_patch:
-        from sklearnex.glob.dispatcher import patch_sklearn_global
-        patch_sklearn_global(name, verbose)
-
-    from daal4py.sklearn import patch_sklearn as patch_sklearn_orig
-
-    if _is_new_patching_available():
-        for config in ['set_config', 'get_config', 'config_context']:
-            patch_sklearn_orig(config, verbose=False, deprecation=False,
-                               get_map=get_patch_map)
-    if isinstance(name, list):
-        for algorithm in name:
-            patch_sklearn_orig(algorithm, verbose=False, deprecation=False,
-                               get_map=get_patch_map)
-    else:
-        patch_sklearn_orig(name, verbose=False, deprecation=False,
-                           get_map=get_patch_map)
-
-    if verbose and sys.stderr is not None:
-        sys.stderr.write(
-            "Intel(R) Extension for Scikit-learn* enabled "
-            "(https://github.com/intel/scikit-learn-intelex)\n")
-
-
-def unpatch_sklearn(name=None, global_unpatch=False):
-    if global_unpatch:
-        from sklearnex.glob.dispatcher import unpatch_sklearn_global
-        unpatch_sklearn_global()
-    from daal4py.sklearn import unpatch_sklearn as unpatch_sklearn_orig
-
-    if isinstance(name, list):
-        for algorithm in name:
-            unpatch_sklearn_orig(algorithm, get_map=get_patch_map)
-    else:
-        if _is_new_patching_available():
-            for config in ['set_config', 'get_config', 'config_context']:
-                unpatch_sklearn_orig(config, get_map=get_patch_map)
-<<<<<<< HEAD
-        unpatch_sklearn_orig(name, get_map=get_patch_map)
-=======
-        unpatch_sklearn_orig(name, get_map=get_patch_map)
-
-
-def sklearn_is_patched(name=None, return_map=False):
-    from daal4py.sklearn import sklearn_is_patched as sklearn_is_patched_orig
-
-    if isinstance(name, list):
-        if return_map:
-            result = {}
-            for algorithm in name:
-                result[algorithm] = sklearn_is_patched_orig(
-                    algorithm, get_map=get_patch_map)
-            return result
-        else:
-            is_patched = True
-            for algorithm in name:
-                is_patched = is_patched and \
-                    sklearn_is_patched_orig(algorithm, get_map=get_patch_map)
-            return is_patched
-    else:
-        return sklearn_is_patched_orig(
-            name, get_map=get_patch_map, return_map=return_map)
-
->>>>>>> f788cd54
+#!/usr/bin/env python
+#===============================================================================
+# Copyright 2021 Intel Corporation
+#
+# Licensed under the Apache License, Version 2.0 (the "License");
+# you may not use this file except in compliance with the License.
+# You may obtain a copy of the License at
+#
+#     http://www.apache.org/licenses/LICENSE-2.0
+#
+# Unless required by applicable law or agreed to in writing, software
+# distributed under the License is distributed on an "AS IS" BASIS,
+# WITHOUT WARRANTIES OR CONDITIONS OF ANY KIND, either express or implied.
+# See the License for the specific language governing permissions and
+# limitations under the License.
+#===============================================================================
+
+# Other imports
+import sys
+import os
+from functools import lru_cache
+from daal4py.sklearn._utils import daal_check_version, sklearn_check_version
+
+
+def _is_new_patching_available():
+    return os.environ.get('OFF_ONEDAL_IFACE') is None \
+        and daal_check_version((2021, 'P', 300))
+
+
+@lru_cache(maxsize=None)
+def get_patch_map():
+    from daal4py.sklearn.monkeypatch.dispatcher import _get_map_of_algorithms
+    mapping = _get_map_of_algorithms().copy()
+
+    if _is_new_patching_available():
+        # Classes for patching
+
+        from ._config import set_config as set_config_sklearnex
+        from ._config import get_config as get_config_sklearnex
+        from ._config import config_context as config_context_sklearnex
+
+
+        from .ensemble import RandomForestClassifier as RandomForestClassifier_sklearnex
+        from .ensemble import RandomForestRegressor as RandomForestRegressor_sklearnex
+
+        from .svm import SVR as SVR_sklearnex
+        from .svm import SVC as SVC_sklearnex
+        from .svm import NuSVR as NuSVR_sklearnex
+        from .svm import NuSVC as NuSVC_sklearnex
+
+        from .neighbors import KNeighborsClassifier as KNeighborsClassifier_sklearnex
+        from .neighbors import KNeighborsRegressor as KNeighborsRegressor_sklearnex
+        from .neighbors import NearestNeighbors as NearestNeighbors_sklearnex
+
+        # Scikit-learn* modules
+
+        import sklearn as base_module
+        import sklearn.ensemble as ensemble_module
+        import sklearn.svm as svm_module
+        import sklearn.neighbors as neighbors_module
+
+        # Patch for mapping
+        # Algorithms
+        # Ensemble
+        mapping.pop('random_forest_classifier')
+        mapping.pop('random_forest_regressor')
+        mapping.pop('randomrorestclassifier')
+        mapping.pop('randomforestregressor')
+        mapping['random_forest_classifier'] = [[(ensemble_module,
+                                                 'RandomForestClassifier',
+                                                 RandomForestClassifier_sklearnex),
+                                                 None]]
+        mapping['random_forest_regressor'] = [[(ensemble_module,
+                                                'RandomForestRegressor',
+                                                RandomForestRegressor_sklearnex),
+                                                None]]
+
+        # SVM
+        mapping.pop('svm')
+        mapping.pop('svc')
+        mapping['svr'] = [[(svm_module, 'SVR', SVR_sklearnex), None]]
+        mapping['svc'] = [[(svm_module, 'SVC', SVC_sklearnex), None]]
+        mapping['nusvr'] = [[(svm_module, 'NuSVR', NuSVR_sklearnex), None]]
+        mapping['nusvc'] = [[(svm_module, 'NuSVC', NuSVC_sklearnex), None]]
+
+        # kNN
+        mapping.pop('knn_classifier')
+        mapping.pop('kneighborsclassifier')
+        mapping.pop('knn_regressor')
+        mapping.pop('kneighborsregressor')
+        mapping.pop('nearest_neighbors')
+        mapping.pop('nearestneighbors')
+        mapping['knn_classifier'] = [[(neighbors_module,
+                                       'KNeighborsClassifier',
+                                       KNeighborsClassifier_sklearnex), None]]
+        mapping['knn_regressor'] = [[(neighbors_module,
+                                      'KNeighborsRegressor',
+                                      KNeighborsRegressor_sklearnex), None]]
+        mapping['nearest_neighbors'] = [[(neighbors_module,
+                                          'NearestNeighbors',
+                                          NearestNeighbors_sklearnex), None]]
+        mapping['kneighborsclassifier'] = mapping['knn_classifier']
+        mapping['kneighborsregressor'] = mapping['knn_regressor']
+        mapping['nearestneighbors'] = mapping['nearest_neighbors']
+
+        # Configs
+        mapping['set_config'] = [[(base_module,
+                                   'set_config',
+                                   set_config_sklearnex), None]]
+        mapping['get_config'] = [[(base_module,
+                                   'get_config',
+                                   get_config_sklearnex), None]]
+        mapping['config_context'] = [[(base_module,
+                                      'config_context',
+                                       config_context_sklearnex), None]]
+    return mapping
+
+
+def get_patch_names():
+    return list(get_patch_map().keys())
+
+
+def patch_sklearn(name=None, verbose=True, global_patch=False):
+    if not sklearn_check_version('0.22'):
+        raise NotImplementedError("Intel(R) Extension for Scikit-learn* patches apply "
+                                  "for scikit-learn >= 0.22 only ...")
+
+    if global_patch:
+        from sklearnex.glob.dispatcher import patch_sklearn_global
+        patch_sklearn_global(name, verbose)
+
+    from daal4py.sklearn import patch_sklearn as patch_sklearn_orig
+
+    if _is_new_patching_available():
+        for config in ['set_config', 'get_config', 'config_context']:
+            patch_sklearn_orig(config, verbose=False, deprecation=False,
+                               get_map=get_patch_map)
+    if isinstance(name, list):
+        for algorithm in name:
+            patch_sklearn_orig(algorithm, verbose=False, deprecation=False,
+                               get_map=get_patch_map)
+    else:
+        patch_sklearn_orig(name, verbose=False, deprecation=False,
+                           get_map=get_patch_map)
+
+    if verbose and sys.stderr is not None:
+        sys.stderr.write(
+            "Intel(R) Extension for Scikit-learn* enabled "
+            "(https://github.com/intel/scikit-learn-intelex)\n")
+
+
+def unpatch_sklearn(name=None, global_unpatch=False):
+    if global_unpatch:
+        from sklearnex.glob.dispatcher import unpatch_sklearn_global
+        unpatch_sklearn_global()
+    from daal4py.sklearn import unpatch_sklearn as unpatch_sklearn_orig
+
+    if isinstance(name, list):
+        for algorithm in name:
+            unpatch_sklearn_orig(algorithm, get_map=get_patch_map)
+    else:
+        if _is_new_patching_available():
+            for config in ['set_config', 'get_config', 'config_context']:
+                unpatch_sklearn_orig(config, get_map=get_patch_map)
+        unpatch_sklearn_orig(name, get_map=get_patch_map)
+
+
+def sklearn_is_patched(name=None, return_map=False):
+    from daal4py.sklearn import sklearn_is_patched as sklearn_is_patched_orig
+
+    if isinstance(name, list):
+        if return_map:
+            result = {}
+            for algorithm in name:
+                result[algorithm] = sklearn_is_patched_orig(
+                    algorithm, get_map=get_patch_map)
+            return result
+        else:
+            is_patched = True
+            for algorithm in name:
+                is_patched = is_patched and \
+                    sklearn_is_patched_orig(algorithm, get_map=get_patch_map)
+            return is_patched
+    else:
+        return sklearn_is_patched_orig(
+            name, get_map=get_patch_map, return_map=return_map)