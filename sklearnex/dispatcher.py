#!/usr/bin/env python
# ===============================================================================
# Copyright 2021 Intel Corporation
#
# Licensed under the Apache License, Version 2.0 (the "License");
# you may not use this file except in compliance with the License.
# You may obtain a copy of the License at
#
#     http://www.apache.org/licenses/LICENSE-2.0
#
# Unless required by applicable law or agreed to in writing, software
# distributed under the License is distributed on an "AS IS" BASIS,
# WITHOUT WARRANTIES OR CONDITIONS OF ANY KIND, either express or implied.
# See the License for the specific language governing permissions and
# limitations under the License.
# ===============================================================================

import os
import sys
from functools import lru_cache

from daal4py.sklearn._utils import daal_check_version, sklearn_check_version


def _is_new_patching_available():
    return os.environ.get("OFF_ONEDAL_IFACE") is None and daal_check_version(
        (2021, "P", 300)
    )


def _is_preview_enabled():
    return os.environ.get("SKLEARNEX_PREVIEW") is not None


@lru_cache(maxsize=None)
def get_patch_map():
    from daal4py.sklearn.monkeypatch.dispatcher import _get_map_of_algorithms

    mapping = _get_map_of_algorithms().copy()

    if _is_new_patching_available():
        # Scikit-learn* modules
        import sklearn as base_module
        import sklearn.decomposition as decomposition_module
        import sklearn.ensemble as ensemble_module
        import sklearn.linear_model as linear_model_module
        import sklearn.neighbors as neighbors_module
        import sklearn.svm as svm_module
        import sklearn.linear_model._logistic as logistic_regression_module

        # Classes and functions for patching
        from ._config import config_context as config_context_sklearnex
        from ._config import get_config as get_config_sklearnex
        from ._config import set_config as set_config_sklearnex
        from .neighbors import KNeighborsClassifier as KNeighborsClassifier_sklearnex
        from .neighbors import KNeighborsRegressor as KNeighborsRegressor_sklearnex
        from .neighbors import LocalOutlierFactor as LocalOutlierFactor_sklearnex
        from .neighbors import NearestNeighbors as NearestNeighbors_sklearnex
        from .svm import SVC as SVC_sklearnex
        from .svm import SVR as SVR_sklearnex
        from .svm import NuSVC as NuSVC_sklearnex
        from .svm import NuSVR as NuSVR_sklearnex

        # Preview classes for patching
        from .preview.decomposition import PCA as PCA_sklearnex
        from .preview.linear_model import LinearRegression as LinearRegression_sklearnex
        from .preview.ensemble import (
            ExtraTreesClassifier as ExtraTreesClassifier_sklearnex,
            ExtraTreesRegressor as ExtraTreesRegressor_sklearnex,
            RandomForestClassifier as RandomForestClassifier_sklearnex,
            RandomForestRegressor as RandomForestRegressor_sklearnex,
        )
<<<<<<< HEAD
        from .preview.linear_model import \
            LinearRegression as LinearRegression_sklearnex
        if (sklearn_check_version('1.1')):
            from .preview.objective_function import \
                LinearModelLoss as LinearModelLoss_sklearnex
=======
>>>>>>> 6338f7f5

        # Patch for mapping
        if _is_preview_enabled():

            if (sklearn_check_version('1.1')):
                # LinearModelLoss
                mapping.pop("logisticregression")
                mapping.pop("logistic")
                mapping.pop("log_reg")
                mapping["logreg_logloss"] = [
                    [
                        (logistic_regression_module,
                         "LinearModelLoss",
                         LinearModelLoss_sklearnex),
                        None,
                    ]
                ]

            # Ensemble
            mapping["extra_trees_classifier"] = [[(ensemble_module,
                                                   "ExtraTreesClassifier",
                                                   ExtraTreesClassifier_sklearnex),
                                                  None]]
            mapping["extra_trees_regressor"] = [[(ensemble_module,
                                                  "ExtraTreesRegressor",
                                                  ExtraTreesRegressor_sklearnex),
                                                 None]]

            mapping.pop("random_forest_classifier")
            mapping.pop("random_forest_regressor")
            mapping.pop("randomrorestclassifier")
            mapping.pop("randomforestregressor")
            mapping["random_forest_classifier"] = [
                [
                    (
                        ensemble_module,
                        "RandomForestClassifier",
                        RandomForestClassifier_sklearnex,
                    ),
                    None,
                ]
            ]
            mapping["random_forest_regressor"] = [
                [
                    (
                        ensemble_module,
                        "RandomForestRegressor",
                        RandomForestRegressor_sklearnex,
                    ),
                    None,
                ]
            ]
            mapping["randomforestclassifier"] = mapping["random_forest_classifier"]
            mapping["randomforestregressor"] = mapping["random_forest_regressor"]

            # PCA
            mapping.pop("pca")
            mapping["pca"] = [[(decomposition_module, "PCA", PCA_sklearnex), None]]

            # Linear Regression
            mapping.pop("linear")
            mapping["linear"] = [
                [
                    (
                        linear_model_module,
                        "LinearRegression",
                        LinearRegression_sklearnex,
                    ),
                    None,
                ]
            ]

        # SVM
        mapping.pop("svm")
        mapping.pop("svc")
        mapping["svr"] = [[(svm_module, "SVR", SVR_sklearnex), None]]
        mapping["svc"] = [[(svm_module, "SVC", SVC_sklearnex), None]]
        mapping["nusvr"] = [[(svm_module, "NuSVR", NuSVR_sklearnex), None]]
        mapping["nusvc"] = [[(svm_module, "NuSVC", NuSVC_sklearnex), None]]

        # kNN
        mapping.pop("knn_classifier")
        mapping.pop("kneighborsclassifier")
        mapping.pop("knn_regressor")
        mapping.pop("kneighborsregressor")
        mapping.pop("nearest_neighbors")
        mapping.pop("nearestneighbors")
        mapping["knn_classifier"] = [
            [
                (
                    neighbors_module,
                    "KNeighborsClassifier",
                    KNeighborsClassifier_sklearnex,
                ),
                None,
            ]
        ]
        mapping["knn_regressor"] = [
            [
                (
                    neighbors_module,
                    "KNeighborsRegressor",
                    KNeighborsRegressor_sklearnex,
                ),
                None,
            ]
        ]
        mapping["nearest_neighbors"] = [
            [(neighbors_module, "NearestNeighbors", NearestNeighbors_sklearnex), None]
        ]
        mapping["kneighborsclassifier"] = mapping["knn_classifier"]
        mapping["kneighborsregressor"] = mapping["knn_regressor"]
        mapping["nearestneighbors"] = mapping["nearest_neighbors"]

        # LocalOutlierFactor
        mapping["lof"] = [
            [
                (neighbors_module, "LocalOutlierFactor", LocalOutlierFactor_sklearnex),
                None,
            ]
        ]
        mapping["localoutlierfactor"] = mapping["lof"]

        # Configs
        mapping["set_config"] = [
            [(base_module, "set_config", set_config_sklearnex), None]
        ]
        mapping["get_config"] = [
            [(base_module, "get_config", get_config_sklearnex), None]
        ]
        mapping["config_context"] = [
            [(base_module, "config_context", config_context_sklearnex), None]
        ]
    return mapping


def get_patch_names():
    return list(get_patch_map().keys())


def patch_sklearn(name=None, verbose=True, global_patch=False, preview=False):
    if preview:
        os.environ["SKLEARNEX_PREVIEW"] = "enabled_via_patch_sklearn"
    if not sklearn_check_version("0.22"):
        raise NotImplementedError(
            "Intel(R) Extension for Scikit-learn* patches apply "
            "for scikit-learn >= 0.22 only ..."
        )

    if global_patch:
        from sklearnex.glob.dispatcher import patch_sklearn_global

        patch_sklearn_global(name, verbose)

    from daal4py.sklearn import patch_sklearn as patch_sklearn_orig

    if _is_new_patching_available():
        for config in ["set_config", "get_config", "config_context"]:
            patch_sklearn_orig(
                config, verbose=False, deprecation=False, get_map=get_patch_map
            )
    if isinstance(name, list):
        for algorithm in name:
            patch_sklearn_orig(
                algorithm, verbose=False, deprecation=False, get_map=get_patch_map
            )
    else:
        patch_sklearn_orig(
            name, verbose=False, deprecation=False, get_map=get_patch_map
        )

    if verbose and sys.stderr is not None:
        sys.stderr.write(
            "Intel(R) Extension for Scikit-learn* enabled "
            "(https://github.com/intel/scikit-learn-intelex)\n"
        )


def unpatch_sklearn(name=None, global_unpatch=False):
    if global_unpatch:
        from sklearnex.glob.dispatcher import unpatch_sklearn_global

        unpatch_sklearn_global()
    from daal4py.sklearn import unpatch_sklearn as unpatch_sklearn_orig

    if isinstance(name, list):
        for algorithm in name:
            unpatch_sklearn_orig(algorithm, get_map=get_patch_map)
    else:
        if _is_new_patching_available():
            for config in ["set_config", "get_config", "config_context"]:
                unpatch_sklearn_orig(config, get_map=get_patch_map)
        unpatch_sklearn_orig(name, get_map=get_patch_map)
    if os.environ.get("SKLEARNEX_PREVIEW") == "enabled_via_patch_sklearn":
        os.environ.pop("SKLEARNEX_PREVIEW")


def sklearn_is_patched(name=None, return_map=False):
    from daal4py.sklearn import sklearn_is_patched as sklearn_is_patched_orig

    if isinstance(name, list):
        if return_map:
            result = {}
            for algorithm in name:
                result[algorithm] = sklearn_is_patched_orig(
                    algorithm, get_map=get_patch_map
                )
            return result
        else:
            is_patched = True
            for algorithm in name:
                is_patched = is_patched and sklearn_is_patched_orig(
                    algorithm, get_map=get_patch_map
                )
            return is_patched
    else:
        return sklearn_is_patched_orig(
            name, get_map=get_patch_map, return_map=return_map
        )


def is_patched_instance(instance: object) -> bool:
    """Returns True if the `instance` is patched with scikit-learn-intelex"""
    module = getattr(instance, "__module__", "")
    return ("daal4py" in module) or ("sklearnex" in module)<|MERGE_RESOLUTION|>--- conflicted
+++ resolved
@@ -70,14 +70,11 @@
             RandomForestClassifier as RandomForestClassifier_sklearnex,
             RandomForestRegressor as RandomForestRegressor_sklearnex,
         )
-<<<<<<< HEAD
         from .preview.linear_model import \
             LinearRegression as LinearRegression_sklearnex
         if (sklearn_check_version('1.1')):
             from .preview.objective_function import \
                 LinearModelLoss as LinearModelLoss_sklearnex
-=======
->>>>>>> 6338f7f5
 
         # Patch for mapping
         if _is_preview_enabled():
