--- conflicted
+++ resolved
@@ -280,7 +280,6 @@
         ]
         mapping["localoutlierfactor"] = mapping["lof"]
 
-<<<<<<< HEAD
         # IncrementalEmpiricalCovariance
         mapping["incrementalempiricalcovariance"] = [
             [
@@ -288,7 +287,7 @@
                     covariance_module,
                     "IncrementalEmpiricalCovariance",
                     IncrementalEmpiricalCovariance_sklearnex,
-=======
+
         # IncrementalLinearRegression
         mapping["incrementallinearregression"] = [
             [
@@ -296,7 +295,6 @@
                     linear_model_module,
                     "IncrementalLinearRegression",
                     IncrementalLinearRegression_sklearnex,
->>>>>>> d855e4d9
                 ),
                 None,
             ]
