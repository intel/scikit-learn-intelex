#!/usr/bin/env python
# ==============================================================================
# Copyright 2021 Intel Corporation
#
# Licensed under the Apache License, Version 2.0 (the "License");
# you may not use this file except in compliance with the License.
# You may obtain a copy of the License at
#
#     http://www.apache.org/licenses/LICENSE-2.0
#
# Unless required by applicable law or agreed to in writing, software
# distributed under the License is distributed on an "AS IS" BASIS,
# WITHOUT WARRANTIES OR CONDITIONS OF ANY KIND, either express or implied.
# See the License for the specific language governing permissions and
# limitations under the License.
# ==============================================================================

import os
import sys
from functools import lru_cache

from daal4py.sklearn._utils import daal_check_version, sklearn_check_version


def _is_new_patching_available():
    return os.environ.get("OFF_ONEDAL_IFACE") is None and daal_check_version(
        (2021, "P", 300)
    )


def _is_preview_enabled():
    return os.environ.get("SKLEARNEX_PREVIEW") is not None


@lru_cache(maxsize=None)
def get_patch_map():
    from daal4py.sklearn.monkeypatch.dispatcher import _get_map_of_algorithms

    mapping = _get_map_of_algorithms().copy()

    if _is_new_patching_available():
        # Scikit-learn* modules
        import sklearn as base_module
        import sklearn.cluster as cluster_module
        import sklearn.decomposition as decomposition_module
        import sklearn.ensemble as ensemble_module
        import sklearn.linear_model as linear_model_module
        import sklearn.neighbors as neighbors_module
        import sklearn.svm as svm_module

        if sklearn_check_version("1.2.1"):
            import sklearn.utils.parallel as parallel_module
        else:
            import sklearn.utils.fixes as parallel_module

        # Classes and functions for patching
        from ._config import config_context as config_context_sklearnex
        from ._config import get_config as get_config_sklearnex
        from ._config import set_config as set_config_sklearnex

        if sklearn_check_version("1.2.1"):
            from .utils.parallel import _FuncWrapper as _FuncWrapper_sklearnex
        else:
            from .utils.parallel import _FuncWrapperOld as _FuncWrapper_sklearnex

        from .cluster import DBSCAN as DBSCAN_sklearnex
        from .decomposition import PCA as PCA_sklearnex
        from .ensemble import ExtraTreesClassifier as ExtraTreesClassifier_sklearnex
        from .ensemble import ExtraTreesRegressor as ExtraTreesRegressor_sklearnex
        from .ensemble import RandomForestClassifier as RandomForestClassifier_sklearnex
        from .ensemble import RandomForestRegressor as RandomForestRegressor_sklearnex
        from .linear_model import LinearRegression as LinearRegression_sklearnex
        from .neighbors import KNeighborsClassifier as KNeighborsClassifier_sklearnex
        from .neighbors import KNeighborsRegressor as KNeighborsRegressor_sklearnex
        from .neighbors import LocalOutlierFactor as LocalOutlierFactor_sklearnex
        from .neighbors import NearestNeighbors as NearestNeighbors_sklearnex

        # Preview classes for patching
        from .preview.cluster import KMeans as KMeans_sklearnex
<<<<<<< HEAD
=======
        from .preview.decomposition import PCA as PCA_sklearnex
        from .preview.linear_model import (
            LogisticRegression as LogisticRegression_sklearnex,
        )
>>>>>>> bafaa9c3
        from .svm import SVC as SVC_sklearnex
        from .svm import SVR as SVR_sklearnex
        from .svm import NuSVC as NuSVC_sklearnex
        from .svm import NuSVR as NuSVR_sklearnex

        # Patch for mapping
        if _is_preview_enabled():

            # KMeans
            mapping.pop("kmeans")
            mapping["kmeans"] = [
                [
                    (
                        cluster_module,
                        "KMeans",
                        KMeans_sklearnex,
                    ),
                    None,
                ]
            ]

            # LogisticRegression
            mapping.pop("logisticregression")
            mapping.pop("log_reg")
            mapping["log_reg"] = [
                [
                    (
                        linear_model_module,
                        "LogisticRegression",
                        LogisticRegression_sklearnex,
                    ),
                    None,
                ]
            ]
            mapping["logisticregression"] = mapping["log_reg"]

        # DBSCAN
        mapping.pop("dbscan")
        mapping["dbscan"] = [[(cluster_module, "DBSCAN", DBSCAN_sklearnex), None]]

        # PCA
        mapping.pop("pca")
        mapping["pca"] = [[(decomposition_module, "PCA", PCA_sklearnex), None]]

        # SVM
        mapping.pop("svm")
        mapping.pop("svc")
        mapping["svr"] = [[(svm_module, "SVR", SVR_sklearnex), None]]
        mapping["svc"] = [[(svm_module, "SVC", SVC_sklearnex), None]]
        mapping["nusvr"] = [[(svm_module, "NuSVR", NuSVR_sklearnex), None]]
        mapping["nusvc"] = [[(svm_module, "NuSVC", NuSVC_sklearnex), None]]

        # Linear Regression
        mapping.pop("linear")
        mapping.pop("linearregression")
        mapping["linear"] = [
            [
                (
                    linear_model_module,
                    "LinearRegression",
                    LinearRegression_sklearnex,
                ),
                None,
            ]
        ]
        mapping["linearregression"] = mapping["linear"]

        # kNN
        mapping.pop("knn_classifier")
        mapping.pop("kneighborsclassifier")
        mapping.pop("knn_regressor")
        mapping.pop("kneighborsregressor")
        mapping.pop("nearest_neighbors")
        mapping.pop("nearestneighbors")
        mapping["knn_classifier"] = [
            [
                (
                    neighbors_module,
                    "KNeighborsClassifier",
                    KNeighborsClassifier_sklearnex,
                ),
                None,
            ]
        ]
        mapping["knn_regressor"] = [
            [
                (
                    neighbors_module,
                    "KNeighborsRegressor",
                    KNeighborsRegressor_sklearnex,
                ),
                None,
            ]
        ]
        mapping["nearest_neighbors"] = [
            [(neighbors_module, "NearestNeighbors", NearestNeighbors_sklearnex), None]
        ]
        mapping["kneighborsclassifier"] = mapping["knn_classifier"]
        mapping["kneighborsregressor"] = mapping["knn_regressor"]
        mapping["nearestneighbors"] = mapping["nearest_neighbors"]

        # Ensemble
        mapping["extra_trees_classifier"] = [
            [
                (
                    ensemble_module,
                    "ExtraTreesClassifier",
                    ExtraTreesClassifier_sklearnex,
                ),
                None,
            ]
        ]
        mapping["extra_trees_regressor"] = [
            [
                (
                    ensemble_module,
                    "ExtraTreesRegressor",
                    ExtraTreesRegressor_sklearnex,
                ),
                None,
            ]
        ]
        mapping["extratreesclassifier"] = mapping["extra_trees_classifier"]
        mapping["extratreesregressor"] = mapping["extra_trees_regressor"]
        mapping.pop("random_forest_classifier")
        mapping.pop("random_forest_regressor")
        mapping.pop("randomforestclassifier")
        mapping.pop("randomforestregressor")
        mapping["random_forest_classifier"] = [
            [
                (
                    ensemble_module,
                    "RandomForestClassifier",
                    RandomForestClassifier_sklearnex,
                ),
                None,
            ]
        ]
        mapping["random_forest_regressor"] = [
            [
                (
                    ensemble_module,
                    "RandomForestRegressor",
                    RandomForestRegressor_sklearnex,
                ),
                None,
            ]
        ]
        mapping["randomforestclassifier"] = mapping["random_forest_classifier"]
        mapping["randomforestregressor"] = mapping["random_forest_regressor"]

        # LocalOutlierFactor
        mapping["lof"] = [
            [
                (neighbors_module, "LocalOutlierFactor", LocalOutlierFactor_sklearnex),
                None,
            ]
        ]
        mapping["localoutlierfactor"] = mapping["lof"]

        # Configs
        mapping["set_config"] = [
            [(base_module, "set_config", set_config_sklearnex), None]
        ]
        mapping["get_config"] = [
            [(base_module, "get_config", get_config_sklearnex), None]
        ]
        mapping["config_context"] = [
            [(base_module, "config_context", config_context_sklearnex), None]
        ]

        # Necessary for proper work with multiple threads
        mapping["parallel.get_config"] = [
            [(parallel_module, "get_config", get_config_sklearnex), None]
        ]
        mapping["_funcwrapper"] = [
            [(parallel_module, "_FuncWrapper", _FuncWrapper_sklearnex), None]
        ]
    return mapping


def get_patch_names():
    return list(get_patch_map().keys())


def patch_sklearn(name=None, verbose=True, global_patch=False, preview=False):
    if preview:
        os.environ["SKLEARNEX_PREVIEW"] = "enabled_via_patch_sklearn"
    if not sklearn_check_version("0.22"):
        raise NotImplementedError(
            "Intel(R) Extension for Scikit-learn* patches apply "
            "for scikit-learn >= 0.22 only ..."
        )

    if global_patch:
        from sklearnex.glob.dispatcher import patch_sklearn_global

        patch_sklearn_global(name, verbose)

    from daal4py.sklearn import patch_sklearn as patch_sklearn_orig

    if _is_new_patching_available():
        for config in ["set_config", "get_config", "config_context"]:
            patch_sklearn_orig(
                config, verbose=False, deprecation=False, get_map=get_patch_map
            )
    if isinstance(name, list):
        for algorithm in name:
            patch_sklearn_orig(
                algorithm, verbose=False, deprecation=False, get_map=get_patch_map
            )
    else:
        patch_sklearn_orig(name, verbose=False, deprecation=False, get_map=get_patch_map)

    if verbose and sys.stderr is not None:
        sys.stderr.write(
            "Intel(R) Extension for Scikit-learn* enabled "
            "(https://github.com/intel/scikit-learn-intelex)\n"
        )


def unpatch_sklearn(name=None, global_unpatch=False):
    if global_unpatch:
        from sklearnex.glob.dispatcher import unpatch_sklearn_global

        unpatch_sklearn_global()
    from daal4py.sklearn import unpatch_sklearn as unpatch_sklearn_orig

    if isinstance(name, list):
        for algorithm in name:
            unpatch_sklearn_orig(algorithm, get_map=get_patch_map)
    else:
        if _is_new_patching_available():
            for config in ["set_config", "get_config", "config_context"]:
                unpatch_sklearn_orig(config, get_map=get_patch_map)
        unpatch_sklearn_orig(name, get_map=get_patch_map)
    if os.environ.get("SKLEARNEX_PREVIEW") == "enabled_via_patch_sklearn":
        os.environ.pop("SKLEARNEX_PREVIEW")


def sklearn_is_patched(name=None, return_map=False):
    from daal4py.sklearn import sklearn_is_patched as sklearn_is_patched_orig

    if isinstance(name, list):
        if return_map:
            result = {}
            for algorithm in name:
                result[algorithm] = sklearn_is_patched_orig(
                    algorithm, get_map=get_patch_map
                )
            return result
        else:
            is_patched = True
            for algorithm in name:
                is_patched = is_patched and sklearn_is_patched_orig(
                    algorithm, get_map=get_patch_map
                )
            return is_patched
    else:
        return sklearn_is_patched_orig(name, get_map=get_patch_map, return_map=return_map)


def is_patched_instance(instance: object) -> bool:
    """Returns True if the `instance` is patched with scikit-learn-intelex"""
    module = getattr(instance, "__module__", "")
    return ("daal4py" in module) or ("sklearnex" in module)<|MERGE_RESOLUTION|>--- conflicted
+++ resolved
@@ -77,13 +77,9 @@
 
         # Preview classes for patching
         from .preview.cluster import KMeans as KMeans_sklearnex
-<<<<<<< HEAD
-=======
-        from .preview.decomposition import PCA as PCA_sklearnex
         from .preview.linear_model import (
             LogisticRegression as LogisticRegression_sklearnex,
         )
->>>>>>> bafaa9c3
         from .svm import SVC as SVC_sklearnex
         from .svm import SVR as SVR_sklearnex
         from .svm import NuSVC as NuSVC_sklearnex
