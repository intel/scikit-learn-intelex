# ===============================================================================
# Copyright 2024 Intel Corporation
#
# Licensed under the Apache License, Version 2.0 (the "License");
# you may not use this file except in compliance with the License.
# You may obtain a copy of the License at
#
#     http://www.apache.org/licenses/LICENSE-2.0
#
# Unless required by applicable law or agreed to in writing, software
# distributed under the License is distributed on an "AS IS" BASIS,
# WITHOUT WARRANTIES OR CONDITIONS OF ANY KIND, either express or implied.
# See the License for the specific language governing permissions and
# limitations under the License.
# ===============================================================================

import numpy as np
import pytest
from numpy.testing import assert_allclose

from onedal.basic_statistics.tests.test_incremental_basic_statistics import (
    expected_max,
    expected_mean,
    expected_sum,
    options_and_tests,
)
from onedal.tests.utils._dataframes_support import (
    _convert_to_dataframe,
    get_dataframes_and_queues,
)
from sklearnex.basic_statistics import IncrementalBasicStatistics


@pytest.mark.parametrize("dataframe,queue", get_dataframes_and_queues())
@pytest.mark.parametrize("weighted", [True, False])
@pytest.mark.parametrize("dtype", [np.float32, np.float64])
def test_partial_fit_multiple_options_on_gold_data(dataframe, queue, weighted, dtype):
    X = np.array([[0, 0], [1, 1]])
    X = X.astype(dtype=dtype)
    X_split = np.array_split(X, 2)
    if weighted:
        weights = np.array([1, 0.5])
        weights = weights.astype(dtype=dtype)
        weights_split = np.array_split(weights, 2)

    incbs = IncrementalBasicStatistics()
    for i in range(2):
        X_split_df = _convert_to_dataframe(
            X_split[i], sycl_queue=queue, target_df=dataframe
        )
        if weighted:
            weights_split_df = _convert_to_dataframe(
                weights_split[i], sycl_queue=queue, target_df=dataframe
            )
            result = incbs.partial_fit(X_split_df, sample_weight=weights_split_df)
        else:
            result = incbs.partial_fit(X_split_df)

    if weighted:
        expected_weighted_mean = np.array([0.25, 0.25])
        expected_weighted_min = np.array([0, 0])
        expected_weighted_max = np.array([0.5, 0.5])
        assert_allclose(expected_weighted_mean, result.mean)
        assert_allclose(expected_weighted_max, result.max)
        assert_allclose(expected_weighted_min, result.min)
    else:
        expected_mean = np.array([0.5, 0.5])
        expected_min = np.array([0, 0])
        expected_max = np.array([1, 1])
        assert_allclose(expected_mean, result.mean)
        assert_allclose(expected_max, result.max)
        assert_allclose(expected_min, result.min)


@pytest.mark.parametrize("dataframe,queue", get_dataframes_and_queues())
@pytest.mark.parametrize("num_batches", [2, 10])
@pytest.mark.parametrize("option", options_and_tests)
@pytest.mark.parametrize("row_count", [100, 1000])
@pytest.mark.parametrize("column_count", [10, 100])
@pytest.mark.parametrize("weighted", [True, False])
@pytest.mark.parametrize("dtype", [np.float32, np.float64])
def test_partial_fit_single_option_on_random_data(
    dataframe, queue, num_batches, option, row_count, column_count, weighted, dtype
):
    result_option, function, tols = option
    fp32tol, fp64tol = tols
    seed = 77
    gen = np.random.default_rng(seed)
    X = gen.uniform(low=-0.3, high=+0.7, size=(row_count, column_count))
    X = X.astype(dtype=dtype)
    X_split = np.array_split(X, num_batches)
    if weighted:
        weights = gen.uniform(low=-0.5, high=+1.0, size=row_count)
        weights = weights.astype(dtype=dtype)
        weights_split = np.array_split(weights, num_batches)
    incbs = IncrementalBasicStatistics(result_options=result_option)

    for i in range(num_batches):
        X_split_df = _convert_to_dataframe(
            X_split[i], sycl_queue=queue, target_df=dataframe
        )
        if weighted:
            weights_split_df = _convert_to_dataframe(
                weights_split[i], sycl_queue=queue, target_df=dataframe
            )
            result = incbs.partial_fit(X_split_df, sample_weight=weights_split_df)
        else:
            result = incbs.partial_fit(X_split_df)

    res = getattr(result, result_option)
    if weighted:
        weighted_data = np.diag(weights) @ X
        gtr = function(weighted_data)
    else:
        gtr = function(X)

    tol = fp32tol if res.dtype == np.float32 else fp64tol
    assert_allclose(gtr, res, atol=tol)


@pytest.mark.parametrize("dataframe,queue", get_dataframes_and_queues())
@pytest.mark.parametrize("num_batches", [2, 10])
@pytest.mark.parametrize("row_count", [100, 1000])
@pytest.mark.parametrize("column_count", [10, 100])
@pytest.mark.parametrize("weighted", [True, False])
@pytest.mark.parametrize("dtype", [np.float32, np.float64])
def test_partial_fit_multiple_options_on_random_data(
    dataframe, queue, num_batches, row_count, column_count, weighted, dtype
):
    seed = 42
    gen = np.random.default_rng(seed)
    X = gen.uniform(low=-0.3, high=+0.7, size=(row_count, column_count))
    X = X.astype(dtype=dtype)
    X_split = np.array_split(X, num_batches)
    if weighted:
        weights = gen.uniform(low=-0.5, high=+1.0, size=row_count)
        weights = weights.astype(dtype=dtype)
        weights_split = np.array_split(weights, num_batches)
    incbs = IncrementalBasicStatistics(result_options=["mean", "max", "sum"])

    for i in range(num_batches):
        X_split_df = _convert_to_dataframe(
            X_split[i], sycl_queue=queue, target_df=dataframe
        )
        if weighted:
            weights_split_df = _convert_to_dataframe(
                weights_split[i], sycl_queue=queue, target_df=dataframe
            )
            result = incbs.partial_fit(X_split_df, sample_weight=weights_split_df)
        else:
            result = incbs.partial_fit(X_split_df)

    res_mean, res_max, res_sum = result.mean, result.max, result.sum
    if weighted:
        weighted_data = np.diag(weights) @ X
        gtr_mean, gtr_max, gtr_sum = (
            expected_mean(weighted_data),
            expected_max(weighted_data),
            expected_sum(weighted_data),
        )
    else:
        gtr_mean, gtr_max, gtr_sum = (
            expected_mean(X),
            expected_max(X),
            expected_sum(X),
        )

    tol = 1e-5 if res_mean.dtype == np.float32 else 1e-7
    assert_allclose(gtr_mean, res_mean, atol=tol)
    assert_allclose(gtr_max, res_max, atol=tol)
    assert_allclose(gtr_sum, res_sum, atol=tol)


@pytest.mark.parametrize("dataframe,queue", get_dataframes_and_queues())
@pytest.mark.parametrize("num_batches", [2, 10])
@pytest.mark.parametrize("row_count", [100, 1000])
@pytest.mark.parametrize("column_count", [10, 100])
@pytest.mark.parametrize("weighted", [True, False])
@pytest.mark.parametrize("dtype", [np.float32, np.float64])
def test_partial_fit_all_option_on_random_data(
    dataframe, queue, num_batches, row_count, column_count, weighted, dtype
):
    seed = 77
    gen = np.random.default_rng(seed)
    X = gen.uniform(low=-0.3, high=+0.7, size=(row_count, column_count))
    X = X.astype(dtype=dtype)
    X_split = np.array_split(X, num_batches)
    if weighted:
        weights = gen.uniform(low=-0.5, high=+1.0, size=row_count)
        weights = weights.astype(dtype=dtype)
        weights_split = np.array_split(weights, num_batches)
    incbs = IncrementalBasicStatistics(result_options="all")

    for i in range(num_batches):
        X_split_df = _convert_to_dataframe(
            X_split[i], sycl_queue=queue, target_df=dataframe
        )
        if weighted:
            weights_split_df = _convert_to_dataframe(
                weights_split[i], sycl_queue=queue, target_df=dataframe
            )
            result = incbs.partial_fit(X_split_df, sample_weight=weights_split_df)
        else:
            result = incbs.partial_fit(X_split_df)

    if weighted:
        weighted_data = np.diag(weights) @ X

    for option in options_and_tests:
        result_option, function, tols = option
        print(result_option)
        fp32tol, fp64tol = tols
        res = getattr(result, result_option)
        if weighted:
            gtr = function(weighted_data)
        else:
            gtr = function(X)
        tol = fp32tol if res.dtype == np.float32 else fp64tol
        assert_allclose(gtr, res, atol=tol)


@pytest.mark.parametrize("dataframe,queue", get_dataframes_and_queues())
@pytest.mark.parametrize("weighted", [True, False])
@pytest.mark.parametrize("dtype", [np.float32, np.float64])
def test_fit_multiple_options_on_gold_data(dataframe, queue, weighted, dtype):
    X = np.array([[0, 0], [1, 1]])
    X = X.astype(dtype=dtype)
    X_df = _convert_to_dataframe(X, sycl_queue=queue, target_df=dataframe)
    if weighted:
        weights = np.array([1, 0.5])
        weights = weights.astype(dtype=dtype)
        weights_df = _convert_to_dataframe(weights, sycl_queue=queue, target_df=dataframe)
    incbs = IncrementalBasicStatistics(batch_size=1)

    if weighted:
        result = incbs.fit(X_df, sample_weight=weights_df)
    else:
        result = incbs.fit(X_df)

    if weighted:
        expected_weighted_mean = np.array([0.25, 0.25])
        expected_weighted_min = np.array([0, 0])
        expected_weighted_max = np.array([0.5, 0.5])
        assert_allclose(expected_weighted_mean, result.mean)
        assert_allclose(expected_weighted_max, result.max)
        assert_allclose(expected_weighted_min, result.min)
    else:
        expected_mean = np.array([0.5, 0.5])
        expected_min = np.array([0, 0])
        expected_max = np.array([1, 1])
        assert_allclose(expected_mean, result.mean)
        assert_allclose(expected_max, result.max)
        assert_allclose(expected_min, result.min)


@pytest.mark.parametrize("dataframe,queue", get_dataframes_and_queues())
@pytest.mark.parametrize("num_batches", [2, 10])
@pytest.mark.parametrize("option", options_and_tests)
@pytest.mark.parametrize("row_count", [100, 1000])
@pytest.mark.parametrize("column_count", [10, 100])
@pytest.mark.parametrize("weighted", [True, False])
@pytest.mark.parametrize("dtype", [np.float32, np.float64])
def test_fit_single_option_on_random_data(
    dataframe, queue, num_batches, option, row_count, column_count, weighted, dtype
):
    result_option, function, tols = option
    fp32tol, fp64tol = tols
    seed = 77
    gen = np.random.default_rng(seed)
    batch_size = row_count // num_batches
    X = gen.uniform(low=-0.3, high=+0.7, size=(row_count, column_count))
    X = X.astype(dtype=dtype)
    X_df = _convert_to_dataframe(X, sycl_queue=queue, target_df=dataframe)
    if weighted:
<<<<<<< HEAD
        weights = gen.uniform(low=0.0, high=1.0, size=row_count)
=======
        weights = gen.uniform(low=-0.5, high=1.0, size=row_count)
>>>>>>> 68ee7abd
        weights = weights.astype(dtype=dtype)
        weights_df = _convert_to_dataframe(weights, sycl_queue=queue, target_df=dataframe)
    incbs = IncrementalBasicStatistics(
        result_options=result_option, batch_size=batch_size
    )

    if weighted:
        result = incbs.fit(X_df, sample_weight=weights_df)
    else:
        result = incbs.fit(X_df)

    res = getattr(result, result_option)
    if weighted:
        weighted_data = np.diag(weights) @ X
        gtr = function(weighted_data)
    else:
        gtr = function(X)

    tol = fp32tol if res.dtype == np.float32 else fp64tol
    assert_allclose(gtr, res, atol=tol)


@pytest.mark.parametrize("dataframe,queue", get_dataframes_and_queues())
@pytest.mark.parametrize("num_batches", [2, 10])
@pytest.mark.parametrize("row_count", [100, 1000])
@pytest.mark.parametrize("column_count", [10, 100])
@pytest.mark.parametrize("weighted", [True, False])
@pytest.mark.parametrize("dtype", [np.float32, np.float64])
def test_partial_fit_multiple_options_on_random_data(
    dataframe, queue, num_batches, row_count, column_count, weighted, dtype
):
    seed = 77
    gen = np.random.default_rng(seed)
    batch_size = row_count // num_batches
    X = gen.uniform(low=-0.3, high=+0.7, size=(row_count, column_count))
    X = X.astype(dtype=dtype)
    X_df = _convert_to_dataframe(X, sycl_queue=queue, target_df=dataframe)
    if weighted:
<<<<<<< HEAD
        weights = gen.uniform(low=0.0, high=1.0, size=row_count)
=======
        weights = gen.uniform(low=-0.5, high=1.0, size=row_count)
>>>>>>> 68ee7abd
        weights = weights.astype(dtype=dtype)
        weights_df = _convert_to_dataframe(weights, sycl_queue=queue, target_df=dataframe)
    incbs = IncrementalBasicStatistics(
        result_options=["mean", "max", "sum"], batch_size=batch_size
    )

    if weighted:
        result = incbs.fit(X_df, sample_weight=weights_df)
    else:
        result = incbs.fit(X_df)

    res_mean, res_max, res_sum = result.mean, result.max, result.sum
    if weighted:
        weighted_data = np.diag(weights) @ X
        gtr_mean, gtr_max, gtr_sum = (
            expected_mean(weighted_data),
            expected_max(weighted_data),
            expected_sum(weighted_data),
        )
    else:
        gtr_mean, gtr_max, gtr_sum = (
            expected_mean(X),
            expected_max(X),
            expected_sum(X),
        )

    tol = 3e-4 if res_mean.dtype == np.float32 else 1e-7
    assert_allclose(gtr_mean, res_mean, atol=tol)
    assert_allclose(gtr_max, res_max, atol=tol)
    assert_allclose(gtr_sum, res_sum, atol=tol)


@pytest.mark.parametrize("dataframe,queue", get_dataframes_and_queues())
@pytest.mark.parametrize("num_batches", [2, 10])
@pytest.mark.parametrize("row_count", [100, 1000])
@pytest.mark.parametrize("column_count", [10, 100])
@pytest.mark.parametrize("weighted", [True, False])
@pytest.mark.parametrize("dtype", [np.float32, np.float64])
def test_fit_all_option_on_random_data(
    dataframe, queue, num_batches, row_count, column_count, weighted, dtype
):
    seed = 77
    gen = np.random.default_rng(seed)
    batch_size = row_count // num_batches
    X = gen.uniform(low=-0.3, high=+0.7, size=(row_count, column_count))
    X = X.astype(dtype=dtype)
    X_df = _convert_to_dataframe(X, sycl_queue=queue, target_df=dataframe)
    if weighted:
        weights = gen.uniform(low=-0.5, high=+1.0, size=row_count)
        weights = weights.astype(dtype=dtype)
        weights_df = _convert_to_dataframe(weights, sycl_queue=queue, target_df=dataframe)
    incbs = IncrementalBasicStatistics(result_options="all", batch_size=batch_size)

    if weighted:
        result = incbs.fit(X_df, sample_weight=weights_df)
    else:
        result = incbs.fit(X_df)

    if weighted:
        weighted_data = np.diag(weights) @ X

    for option in options_and_tests:
        result_option, function, tols = option
        print(result_option)
        fp32tol, fp64tol = tols
        res = getattr(result, result_option)
        if weighted:
            gtr = function(weighted_data)
        else:
            gtr = function(X)
        tol = fp32tol if res.dtype == np.float32 else fp64tol
        assert_allclose(gtr, res, atol=tol)<|MERGE_RESOLUTION|>--- conflicted
+++ resolved
@@ -272,11 +272,7 @@
     X = X.astype(dtype=dtype)
     X_df = _convert_to_dataframe(X, sycl_queue=queue, target_df=dataframe)
     if weighted:
-<<<<<<< HEAD
-        weights = gen.uniform(low=0.0, high=1.0, size=row_count)
-=======
         weights = gen.uniform(low=-0.5, high=1.0, size=row_count)
->>>>>>> 68ee7abd
         weights = weights.astype(dtype=dtype)
         weights_df = _convert_to_dataframe(weights, sycl_queue=queue, target_df=dataframe)
     incbs = IncrementalBasicStatistics(
@@ -315,11 +311,7 @@
     X = X.astype(dtype=dtype)
     X_df = _convert_to_dataframe(X, sycl_queue=queue, target_df=dataframe)
     if weighted:
-<<<<<<< HEAD
-        weights = gen.uniform(low=0.0, high=1.0, size=row_count)
-=======
         weights = gen.uniform(low=-0.5, high=1.0, size=row_count)
->>>>>>> 68ee7abd
         weights = weights.astype(dtype=dtype)
         weights_df = _convert_to_dataframe(weights, sycl_queue=queue, target_df=dataframe)
     incbs = IncrementalBasicStatistics(
