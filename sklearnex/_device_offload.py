# ==============================================================================
# Copyright 2021 Intel Corporation
#
# Licensed under the Apache License, Version 2.0 (the "License");
# you may not use this file except in compliance with the License.
# You may obtain a copy of the License at
#
#     http://www.apache.org/licenses/LICENSE-2.0
#
# Unless required by applicable law or agreed to in writing, software
# distributed under the License is distributed on an "AS IS" BASIS,
# WITHOUT WARRANTIES OR CONDITIONS OF ANY KIND, either express or implied.
# See the License for the specific language governing permissions and
# limitations under the License.
# ==============================================================================

from functools import wraps

<<<<<<< HEAD
from daal4py.sklearn._utils import sklearn_check_version
from onedal._device_offload import (
    _copy_to_usm,
    _get_global_queue,
    _transfer_to_host,
    dpnp_available,
)
from onedal.utils._array_api import _asarray
=======
from onedal._device_offload import _copy_to_usm, _get_global_queue, _transfer_to_host
from onedal.utils._array_api import _asarray
from onedal.utils._dpep_helpers import dpnp_available
>>>>>>> 00482c2f

if dpnp_available:
    import dpnp
    from onedal.utils._array_api import _convert_to_dpnp

from ._config import get_config


def _get_backend(obj, queue, method_name, *data):
    cpu_device = queue is None or queue.sycl_device.is_cpu
    gpu_device = queue is not None and queue.sycl_device.is_gpu

    if cpu_device:
        patching_status = obj._onedal_cpu_supported(method_name, *data)
        if patching_status.get_status():
            return "onedal", queue, patching_status
        else:
            return "sklearn", None, patching_status

    allow_fallback_to_host = get_config()["allow_fallback_to_host"]

    if gpu_device:
        patching_status = obj._onedal_gpu_supported(method_name, *data)
        if patching_status.get_status():
            return "onedal", queue, patching_status
        else:
            if allow_fallback_to_host:
                patching_status = obj._onedal_cpu_supported(method_name, *data)
                if patching_status.get_status():
                    return "onedal", None, patching_status
                else:
                    return "sklearn", None, patching_status
            else:
                return "sklearn", None, patching_status

    raise RuntimeError("Device support is not implemented")


def dispatch(obj, method_name, branches, *args, **kwargs):
    q = _get_global_queue()
    has_usm_data_for_args, q, hostargs = _transfer_to_host(q, *args)
    has_usm_data_for_kwargs, q, hostvalues = _transfer_to_host(q, *kwargs.values())
    hostkwargs = dict(zip(kwargs.keys(), hostvalues))

    backend, q, patching_status = _get_backend(obj, q, method_name, *hostargs)
    has_usm_data = has_usm_data_for_args or has_usm_data_for_kwargs
    if backend == "onedal":
        # Host args only used before onedal backend call.
        # Device will be offloaded when onedal backend will be called.
        patching_status.write_log(queue=q, transferred_to_host=False)
        return branches[backend](obj, *hostargs, **hostkwargs, queue=q)
    if backend == "sklearn":
        if (
            sklearn_check_version("1.4")
            and get_config()["array_api_dispatch"]
            and "array_api_support" in obj._get_tags()
            and obj._get_tags()["array_api_support"]
            and not has_usm_data
        ):
            # USM ndarrays are also excluded for the fallback Array API. Currently, DPNP.ndarray is
            # not compliant with the Array API standard, and DPCTL usm_ndarray Array API is compliant,
            # except for the linalg module. There is no guarantee that stock scikit-learn will
            # work with such input data. The condition will be updated after DPNP.ndarray and
            # DPCTL usm_ndarray enabling for conformance testing and these arrays supportance
            # of the fallback cases.
            # If `array_api_dispatch` enabled and array api is supported for the stock scikit-learn,
            # then raw inputs are used for the fallback.
            patching_status.write_log(transferred_to_host=False)
            return branches[backend](obj, *args, **kwargs)
        else:
            patching_status.write_log()
            return branches[backend](obj, *hostargs, **hostkwargs)
    raise RuntimeError(
        f"Undefined backend {backend} in " f"{obj.__class__.__name__}.{method_name}"
    )


def wrap_output_data(func):
    """
    Converts and moves the output arrays of the decorated function
    to match the input array type and device.
    """

    @wraps(func)
    def wrapper(self, *args, **kwargs):
        result = func(self, *args, **kwargs)
        if not (len(args) == 0 and len(kwargs) == 0):
            data = (*args, *kwargs.values())
            usm_iface = getattr(data[0], "__sycl_usm_array_interface__", None)
            if usm_iface is not None:
                result = _copy_to_usm(usm_iface["syclobj"], result)
                if dpnp_available and isinstance(data[0], dpnp.ndarray):
                    result = _convert_to_dpnp(result)
                return result
            config = get_config()
            if not ("transform_output" in config and config["transform_output"]):
                input_array_api = getattr(data[0], "__array_namespace__", lambda: None)()
                if input_array_api:
                    input_array_api_device = data[0].device
                    result = _asarray(
                        result, input_array_api, device=input_array_api_device
                    )
        return result

    return wrapper<|MERGE_RESOLUTION|>--- conflicted
+++ resolved
@@ -16,20 +16,10 @@
 
 from functools import wraps
 
-<<<<<<< HEAD
 from daal4py.sklearn._utils import sklearn_check_version
-from onedal._device_offload import (
-    _copy_to_usm,
-    _get_global_queue,
-    _transfer_to_host,
-    dpnp_available,
-)
-from onedal.utils._array_api import _asarray
-=======
 from onedal._device_offload import _copy_to_usm, _get_global_queue, _transfer_to_host
 from onedal.utils._array_api import _asarray
 from onedal.utils._dpep_helpers import dpnp_available
->>>>>>> 00482c2f
 
 if dpnp_available:
     import dpnp
