--- conflicted
+++ resolved
@@ -15,13 +15,10 @@
 # limitations under the License.
 # ==============================================================================
 
-<<<<<<< HEAD
 __all__ = [
+    'cluster',
     'decomposition',
     'linear_model',
     'ensemble',
     'objective_function',
     'logistic_regression']
-=======
-__all__ = ['cluster', 'decomposition', 'linear_model', 'ensemble']
->>>>>>> 00780631
