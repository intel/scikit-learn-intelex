# ==============================================================================
# Copyright 2024 Intel Corporation
#
# Licensed under the Apache License, Version 2.0 (the "License");
# you may not use this file except in compliance with the License.
# You may obtain a copy of the License at
#
#     http://www.apache.org/licenses/LICENSE-2.0
#
# Unless required by applicable law or agreed to in writing, software
# distributed under the License is distributed on an "AS IS" BASIS,
# WITHOUT WARRANTIES OR CONDITIONS OF ANY KIND, either express or implied.
# See the License for the specific language governing permissions and
# limitations under the License.
# ==============================================================================

import io
import logging

import pytest

from daal4py.sklearn._utils import sklearn_check_version
from sklearnex import config_context, patch_sklearn, unpatch_sklearn


def pytest_configure(config):
    config.addinivalue_line(
        "markers", "allow_sklearn_fallback: mark test to not check for sklearnex usage"
    )
    config.addinivalue_line(
        "markers", "mpi: mark test to require MPI for distributed testing"
    )


@pytest.hookimpl(hookwrapper=True)
def pytest_runtest_call(item):
    # setup logger to check for sklearn fallback
    if not item.get_closest_marker("allow_sklearn_fallback"):
        log_stream = io.StringIO()
        log_handler = logging.StreamHandler(log_stream)
        sklearnex_logger = logging.getLogger("sklearnex")
        level = sklearnex_logger.level
        sklearnex_stderr_handler = sklearnex_logger.handlers
        sklearnex_logger.handlers = []
        sklearnex_logger.addHandler(log_handler)
        sklearnex_logger.setLevel(logging.INFO)
        log_handler.setLevel(logging.INFO)

        yield

        sklearnex_logger.handlers = sklearnex_stderr_handler
        sklearnex_logger.setLevel(level)
        sklearnex_logger.removeHandler(log_handler)
        text = log_stream.getvalue()
        if "fallback to original Scikit-learn" in text:
            raise TypeError(
                f"test did not properly evaluate sklearnex functionality and fell back to sklearn:\n{text}"
            )
    else:
        yield


@pytest.fixture
def with_sklearnex():
    patch_sklearn()
    yield
    unpatch_sklearn()


<<<<<<< HEAD
# TODO:
# check if required.
#@pytest.fixture
#def with_array_api():
#    if sklearn_check_version("1.2"):
#        with config_context(array_api_dispatch=True):
#            yield
#    else:
#        yield
=======
@pytest.fixture
def with_array_api():
    if sklearn_check_version("1.2"):
        with config_context(array_api_dispatch=True):
            yield
    else:
        yield


@pytest.fixture
def without_allow_sklearn_after_onedal():
    with config_context(allow_sklearn_after_onedal=False):
        yield
>>>>>>> 13e567bc
<|MERGE_RESOLUTION|>--- conflicted
+++ resolved
@@ -67,7 +67,6 @@
     unpatch_sklearn()
 
 
-<<<<<<< HEAD
 # TODO:
 # check if required.
 #@pytest.fixture
@@ -77,18 +76,9 @@
 #            yield
 #    else:
 #        yield
-=======
-@pytest.fixture
-def with_array_api():
-    if sklearn_check_version("1.2"):
-        with config_context(array_api_dispatch=True):
-            yield
-    else:
-        yield
 
 
 @pytest.fixture
 def without_allow_sklearn_after_onedal():
     with config_context(allow_sklearn_after_onedal=False):
-        yield
->>>>>>> 13e567bc
+        yield