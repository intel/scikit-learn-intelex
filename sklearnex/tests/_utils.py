--- conflicted
+++ resolved
@@ -121,20 +121,11 @@
             if issubclass(est, mixin):
                 methods |= candidates & set(method)
 
-<<<<<<< HEAD
-        output += [[i, j] for j in methods]
-=======
         output += [[i, j] for j in methods] if methods else [[i, None]]
->>>>>>> 9ae33099
 
     # In the case that no methods are available, set method to None.
     # This will allow estimators without mixins to still test the fit
     # method in various tests.
-<<<<<<< HEAD
-    if not output:
-        output = [[i, None]]
-=======
->>>>>>> 9ae33099
     return output
 
 
