# ==============================================================================
# Copyright 2021 Intel Corporation
#
# Licensed under the Apache License, Version 2.0 (the "License");
# you may not use this file except in compliance with the License.
# You may obtain a copy of the License at
#
#     http://www.apache.org/licenses/LICENSE-2.0
#
# Unless required by applicable law or agreed to in writing, software
# distributed under the License is distributed on an "AS IS" BASIS,
# WITHOUT WARRANTIES OR CONDITIONS OF ANY KIND, either express or implied.
# See the License for the specific language governing permissions and
# limitations under the License.
# ==============================================================================

import inspect
import os
import pathlib
import re
import subprocess
import sys
import warnings
from inspect import isclass

import pytest
from _models_info import TO_SKIP
from sklearn.base import BaseEstimator

from sklearnex import get_patch_map, is_patched_instance, patch_sklearn, unpatch_sklearn


def get_branch(s):
    if len(s) == 0:
        return "NO INFO"
    for i in s:
        if "failed to run accelerated version, fallback to original Scikit-learn" in i:
            return "was in OPT, but go in Scikit"
    for i in s:
        if "running accelerated version" in i:
            return "OPT"
    return "Scikit"


def run_parse(mas, result):
    name, dtype = mas[0].split()
    temp = []
    INFO_POS = 16
    for i in range(1, len(mas)):
        mas[i] = mas[i][INFO_POS:]  # remove 'SKLEARNEX INFO: '
        if not mas[i].startswith("sklearn"):
            ind = name + " " + dtype + " " + mas[i]
            result[ind] = get_branch(temp)
            temp.clear()
        else:
            temp.append(mas[i])


def get_result_log():
    os.environ["SKLEARNEX_VERBOSE"] = "INFO"
    absolute_path = str(pathlib.Path(__file__).parent.absolute())
    try:
        process = subprocess.check_output(
            [sys.executable, absolute_path + "/utils/_launch_algorithms.py"]
        )
    except subprocess.CalledProcessError as e:
        print(e)
        exit(1)
    mas = []
    result = {}
    for i in process.decode().split("\n"):
        if i.startswith("SKLEARNEX WARNING"):
            continue
        if not i.startswith("SKLEARNEX INFO") and len(mas) != 0:
            run_parse(mas, result)
            mas.clear()
            mas.append(i.strip())
        else:
            mas.append(i.strip())
    del os.environ["SKLEARNEX_VERBOSE"]
    return result


result_log = get_result_log()


@pytest.mark.parametrize("configuration", result_log)
def test_patching(configuration):
    if "OPT" in result_log[configuration]:
        return
    for skip in TO_SKIP:
        if re.search(skip, configuration) is not None:
            pytest.skip("SKIPPED", allow_module_level=False)
    raise ValueError("Test patching failed: " + configuration)


def _load_all_models(patched):
    if patched:
        patch_sklearn()

    models = {}
    for patch_infos in get_patch_map().values():
        maybe_class = getattr(patch_infos[0][0][0], patch_infos[0][0][1], None)
        if (
            maybe_class is not None
            and isclass(maybe_class)
            and issubclass(maybe_class, BaseEstimator)
        ):
            models[patch_infos[0][0][1]] = maybe_class

    if patched:
        unpatch_sklearn()

    return models


PATCHED_MODELS = _load_all_models(patched=True)
UNPATCHED_MODELS = _load_all_models(patched=False)


<<<<<<< HEAD
@pytest.mark.parametrize("name", PATCHED_MODELS.keys())
def test_is_patched_instance(name):
    patched = PATCHED_MODELS[name]()
    unpatched = UNPATCHED_MODELS[name]()
=======
@pytest.mark.parametrize("estimator", UNPATCHED_MODELS.keys())
def test_is_patched_instance(estimator):
    patched = PATCHED_MODELS[estimator]
    unpatched = UNPATCHED_MODELS[estimator]
>>>>>>> 79b28ad2
    assert is_patched_instance(patched), f"{patched} is a patched instance"
    assert not is_patched_instance(unpatched), f"{unpatched} is an unpatched instance"


<<<<<<< HEAD
@pytest.mark.parametrize("name", PATCHED_MODELS.keys())
def test_docstring_patching_match(name):
    patched = PATCHED_MODELS[name]
    unpatched = UNPATCHED_MODELS[name]
    patched_docstrings = {
        i: getattr(patched, i).__doc__
        for i in dir(patched)
        if not i.startswith("_") and not i.endswith("_")
    }
    unpatched_docstrings = {
        i: getattr(unpatched, i).__doc__
        for i in dir(unpatched)
        if not i.startswith("_") and not i.endswith("_")
    }

    # check class docstring match if a docstring is available
    assert patched.__doc__ is not None or unpatched.__doc__ is None
    if patched.__doc__ != unpatched.__doc__:
        warnings.warn(f"class {name} has a custom docstring which does not match sklearn")

    # check class attribute docstrings
    for i in unpatched_docstrings:
        assert patched_docstrings[i] is not None or unpatched_docstrings[i] is None
        if patched_docstrings[i] != unpatched_docstrings[i]:
            warnings.warn(
                f"{name}.{i} has a custom docstring which does not match sklearn"
            )
=======
@pytest.mark.parametrize("member", ["_onedal_cpu_supported", "_onedal_gpu_supported"])
@pytest.mark.parametrize(
    "name",
    [i for i in PATCHED_MODELS.keys() if "sklearnex" in PATCHED_MODELS[i].__module__],
)
def test_onedal_supported_member(name, member):
    patched = PATCHED_MODELS[name]
    sig = str(inspect.signature(getattr(patched, member)))
    assert "(self, method_name, *data)" == sig
>>>>>>> 79b28ad2
<|MERGE_RESOLUTION|>--- conflicted
+++ resolved
@@ -118,26 +118,18 @@
 UNPATCHED_MODELS = _load_all_models(patched=False)
 
 
-<<<<<<< HEAD
-@pytest.mark.parametrize("name", PATCHED_MODELS.keys())
-def test_is_patched_instance(name):
-    patched = PATCHED_MODELS[name]()
-    unpatched = UNPATCHED_MODELS[name]()
-=======
 @pytest.mark.parametrize("estimator", UNPATCHED_MODELS.keys())
 def test_is_patched_instance(estimator):
     patched = PATCHED_MODELS[estimator]
     unpatched = UNPATCHED_MODELS[estimator]
->>>>>>> 79b28ad2
     assert is_patched_instance(patched), f"{patched} is a patched instance"
     assert not is_patched_instance(unpatched), f"{unpatched} is an unpatched instance"
 
 
-<<<<<<< HEAD
-@pytest.mark.parametrize("name", PATCHED_MODELS.keys())
-def test_docstring_patching_match(name):
-    patched = PATCHED_MODELS[name]
-    unpatched = UNPATCHED_MODELS[name]
+@pytest.mark.parametrize("estimator", PATCHED_MODELS.keys())
+def test_docstring_patching_match(estimator):
+    patched = PATCHED_MODELS[estimator]
+    unpatched = UNPATCHED_MODELS[estimator]
     patched_docstrings = {
         i: getattr(patched, i).__doc__
         for i in dir(patched)
@@ -152,16 +144,19 @@
     # check class docstring match if a docstring is available
     assert patched.__doc__ is not None or unpatched.__doc__ is None
     if patched.__doc__ != unpatched.__doc__:
-        warnings.warn(f"class {name} has a custom docstring which does not match sklearn")
+        warnings.warn(
+            f"class {estimator} has a custom docstring which does not match sklearn"
+        )
 
     # check class attribute docstrings
     for i in unpatched_docstrings:
         assert patched_docstrings[i] is not None or unpatched_docstrings[i] is None
         if patched_docstrings[i] != unpatched_docstrings[i]:
             warnings.warn(
-                f"{name}.{i} has a custom docstring which does not match sklearn"
+                f"{estimator}.{i} has a custom docstring which does not match sklearn"
             )
-=======
+
+
 @pytest.mark.parametrize("member", ["_onedal_cpu_supported", "_onedal_gpu_supported"])
 @pytest.mark.parametrize(
     "name",
@@ -170,5 +165,4 @@
 def test_onedal_supported_member(name, member):
     patched = PATCHED_MODELS[name]
     sig = str(inspect.signature(getattr(patched, member)))
-    assert "(self, method_name, *data)" == sig
->>>>>>> 79b28ad2
+    assert "(self, method_name, *data)" == sig