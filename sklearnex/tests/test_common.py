# ==============================================================================
# Copyright 2024 Intel Corporation
#
# Licensed under the Apache License, Version 2.0 (the "License");
# you may not use this file except in compliance with the License.
# You may obtain a copy of the License at
#
#     http://www.apache.org/licenses/LICENSE-2.0
#
# Unless required by applicable law or agreed to in writing, software
# distributed under the License is distributed on an "AS IS" BASIS,
# WITHOUT WARRANTIES OR CONDITIONS OF ANY KIND, either express or implied.
# See the License for the specific language governing permissions and
# limitations under the License.
# ==============================================================================

import importlib
import os
import re
import sys
import trace
from collections import namedtuple
from glob import glob

import numpy as np
import pytest
import scipy
import sklearn.utils.validation

from daal4py.sklearn._utils import sklearn_check_version
from sklearnex.tests.utils import (
    PATCHED_MODELS,
    SPECIAL_INSTANCES,
    call_method,
    gen_dataset,
    gen_models_info,
)

ALLOWED_LOCATIONS = [
    "_config.py",
    "_device_offload.py",
    "test",
    "svc.py",
    "svm" + os.sep + "_common.py",
]

_DESIGN_RULE_VIOLATIONS = [
    "PCA-fit_transform-call_validate_data",  #  calls both "fit" and "transform"
    "IncrementalEmpiricalCovariance-score-call_validate_data",  #  must call clone of itself
    "SVC(probability=True)-fit-call_validate_data",  #  SVC fit can use sklearn estimator
    "NuSVC(probability=True)-fit-call_validate_data",  #  NuSVC fit can use sklearn estimator
]


def test_target_offload_ban():
    """This test blocks the use of target_offload in
    in sklearnex files. Offloading computation to devices
    via target_offload should only occur externally, and not
    within the architecture of the sklearnex classes. This
    is for clarity, traceability and maintainability.
    """
    from sklearnex import __file__ as loc

    path = loc.replace("__init__.py", "")
    files = [y for x in os.walk(path) for y in glob(os.path.join(x[0], "*.py"))]

    output = []

    for f in files:
        if open(f, "r").read().find("target_offload") != -1:
            output += [f.replace(path, "sklearnex" + os.sep)]

    # remove this file from the list
    for allowed in ALLOWED_LOCATIONS:
        output = [i for i in output if allowed not in i]

    output = "\n".join(output)
    assert output == "", f"sklearn versioning is occuring in: \n{output}"


_TRACE_ALLOW_DICT = {
    i: os.path.dirname(importlib.util.find_spec(i).origin)
    for i in ["sklearn", "sklearnex", "onedal", "daal4py"]
}


def _whitelist_to_blacklist():
    """block all standard library, builting or site packages which are not
    related to sklearn, daal4py, onedal or sklearnex"""

    blacklist = []
    for path in sys.path:
        try:
            if any([path in i for i in _TRACE_ALLOW_DICT.values()]):
                blacklist += [
                    f.path
                    for f in os.scandir(path)
                    if f.name not in _TRACE_ALLOW_DICT.keys()
                ]
            else:
                blacklist += [path]
        except FileNotFoundError:
            blacklist += [path]
    return blacklist


_TRACE_BLOCK_LIST = _whitelist_to_blacklist()


@pytest.fixture
def estimator_trace(estimator, method, cache, capsys, monkeypatch):
    """Generate a trace of all function calls in calling estimator.method with cache.

    Parameters
    ----------
    estimator : str
        name of estimator which is a key from PATCHED_MODELS or

    method : str
        name of estimator method which is to be traced and stored

    cache: pytest.fixture (standard)

    capsys: pytest.fixture (standard)

    monkeypatch: pytest.fixture (standard)

    Returns
    -------
    dict: [calledfuncs, tracetext, modules, callinglines]
        Returns a list of important attributes of the trace.
        calledfuncs is the list of called functions, tracetext is the
        total text output of the trace as a string, modules are the
        module locations  of the called functions (must be from daal4py,
        onedal, sklearn, or sklearnex), and callinglines is the line
        which calls the function in calledfuncs
    """
    key = "-".join((str(estimator), method))
    flag = cache.get("key", "") != key
    if flag:
        # get estimator
        try:
            est = PATCHED_MODELS[estimator]()
        except KeyError:
            est = SPECIAL_INSTANCES[estimator]

        # get dataset
        X, y = gen_dataset(est)[0]
        # fit dataset if method does not contain 'fit'
        if "fit" not in method:
            est.fit(X, y)

        # initialize tracer to have a more verbose module naming
        # this impacts ignoremods, but it is not used.
        monkeypatch.setattr(trace, "_modname", lambda x: x)
        tracer = trace.Trace(
            count=0,
            trace=1,
            ignoredirs=_TRACE_BLOCK_LIST,
        )
        # call trace on method with dataset
        tracer.runfunc(call_method, est, method, X, y)

        # collect trace for analysis
        text = capsys.readouterr().out
        for modulename, file in _TRACE_ALLOW_DICT.items():
            text = text.replace(file, modulename)
        regex_func = (
            r"(?<=funcname: )\S*(?=\n)"  # needed due to differences in module structure
        )
        regex_mod = r"(?<=--- modulename: )\S*(?=\.py)"  # needed due to differences in module structure

        regex_callingline = r"(?<=\n)\S.*(?=\n --- modulename: )"

        cache.set("key", key)
        cache.set(
            "text",
            [
                re.findall(regex_func, text),
                text,
                [i.replace(os.sep, ".") for i in re.findall(regex_mod, text)],
                [""] + re.findall(regex_callingline, text),
            ],
        )

    return cache.get("text", None)


def call_validate_data(text, estimator, method):
    """test that the sklearn function/attribute validate_data is
    called once before offloading to oneDAL in sklearnex"""
    try:
        # get last to_table call showing end of oneDAL input portion of code
        idx = len(text[0]) - 1 - text[0][::-1].index("to_table")
        validfuncs = text[0][:idx]
    except ValueError:
        pytest.skip("onedal backend not used in this function")

    validate_data = "validate_data" if sklearn_check_version("1.6") else "_validate_data"
    try:
        assert (
            validfuncs.count(validate_data) == 1
        ), f"sklearn's {validate_data} should be called"
        assert (
            validfuncs.count("_check_feature_names") == 1
        ), "estimator should check feature names in validate_data"
    except AssertionError:
        if "-".join([estimator, method, "call_validate_data"]) in _DESIGN_RULE_VIOLATIONS:
            pytest.xfail("Allowed violation of design rules")
        else:
            raise


<<<<<<< HEAD
def n_jobs_check(text, estimator, method):
    """verify the n_jobs is being set if '_get_backend' or 'to_table' is called"""
    count = max([text[0].count(name) for name in ["to_table", "_get_backend"]])
    n_jobs_count = text[0].count("n_jobs_wrapper")

    assert bool(count) == bool(
        n_jobs_count
    ), f"verify if {method} should be in control_n_jobs' decorated_methods for {estimator}"


DESIGN_RULES = [n_jobs_check]
=======
DESIGN_RULES = []
>>>>>>> cf29d09a

if sklearn_check_version("1.0"):
    DESIGN_RULES += [call_validate_data]


@pytest.mark.parametrize("design_pattern", DESIGN_RULES)
@pytest.mark.parametrize(
    "estimator, method",
    gen_models_info({**PATCHED_MODELS, **SPECIAL_INSTANCES}, fit=True, daal4py=False),
)
def test_estimator(estimator, method, design_pattern, estimator_trace):
    # These tests only apply to sklearnex estimators
    design_pattern(estimator_trace, estimator, method)<|MERGE_RESOLUTION|>--- conflicted
+++ resolved
@@ -211,7 +211,6 @@
             raise
 
 
-<<<<<<< HEAD
 def n_jobs_check(text, estimator, method):
     """verify the n_jobs is being set if '_get_backend' or 'to_table' is called"""
     count = max([text[0].count(name) for name in ["to_table", "_get_backend"]])
@@ -223,9 +222,7 @@
 
 
 DESIGN_RULES = [n_jobs_check]
-=======
-DESIGN_RULES = []
->>>>>>> cf29d09a
+
 
 if sklearn_check_version("1.0"):
     DESIGN_RULES += [call_validate_data]
