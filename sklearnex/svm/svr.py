--- conflicted
+++ resolved
@@ -31,15 +31,9 @@
     validate_data = BaseSVR._validate_data
 
 
-<<<<<<< HEAD
-@control_n_jobs(decorated_methods=["fit", "predict"])
+@control_n_jobs(decorated_methods=["fit", "predict", "score"])
 class SVR(_sklearn_SVR, BaseSVR):
     __doc__ = _sklearn_SVR.__doc__
-=======
-@control_n_jobs(decorated_methods=["fit", "predict", "score"])
-class SVR(sklearn_SVR, BaseSVR):
-    __doc__ = sklearn_SVR.__doc__
->>>>>>> 2f73b9de
 
     if sklearn_check_version("1.2"):
         _parameter_constraints: dict = {**_sklearn_SVR._parameter_constraints}
