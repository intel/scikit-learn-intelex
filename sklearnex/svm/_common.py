--- conflicted
+++ resolved
@@ -56,10 +56,6 @@
 
 
 class BaseSVM(BaseEstimator, ABC):
-<<<<<<< HEAD
-    _err_msg = "Invalid input - all samples have zero or negative weights."
-=======
->>>>>>> 8b5de5a3
 
     def _onedal_gpu_supported(self, method_name, *data):
         patching_status = PatchingConditionsChain(f"sklearn.{method_name}")
@@ -209,16 +205,12 @@
                 )
 
         if np.all(sample_weight <= 0):
-<<<<<<< HEAD
-            raise ValueError(self._err_msg)
-=======
             if "nusvc" in self.__module__:
                 raise ValueError("negative dimensions are not allowed")
             else:
                 raise ValueError(
                     "Invalid input - all samples have zero or negative weights."
                 )
->>>>>>> 8b5de5a3
 
         return sample_weight
 
