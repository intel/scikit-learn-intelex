--- conflicted
+++ resolved
@@ -289,13 +289,11 @@
     def _onedal_decision_function(self, X, queue=None):
         return self._onedal_estimator.decision_function(X, queue=queue)
 
-<<<<<<< HEAD
     def _onedal_score(self, X, y, sample_weight=None, queue=None):
         return accuracy_score(
             y, self._onedal_predict(X, queue=queue), sample_weight=sample_weight
         )
-=======
+
     fit.__doc__ = sklearn_NuSVC.fit.__doc__
     predict.__doc__ = sklearn_NuSVC.predict.__doc__
-    decision_function.__doc__ = sklearn_NuSVC.decision_function.__doc__
->>>>>>> 56f032a2
+    decision_function.__doc__ = sklearn_NuSVC.decision_function.__doc__