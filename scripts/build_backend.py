#! /usr/bin/env python
# ===============================================================================
# Copyright 2021 Intel Corporation
#
# Licensed under the Apache License, Version 2.0 (the "License");
# you may not use this file except in compliance with the License.
# You may obtain a copy of the License at
#
#     http://www.apache.org/licenses/LICENSE-2.0
#
# Unless required by applicable law or agreed to in writing, software
# distributed under the License is distributed on an "AS IS" BASIS,
# WITHOUT WARRANTIES OR CONDITIONS OF ANY KIND, either express or implied.
# See the License for the specific language governing permissions and
# limitations under the License.
# ===============================================================================

import multiprocessing
import os
import subprocess
import sys
from distutils import log
from distutils.sysconfig import get_config_var, get_python_inc
from math import floor
from os.path import join as jp

import numpy as np

IS_WIN = False
IS_MAC = False
IS_LIN = False

if "linux" in sys.platform:
    IS_LIN = True
elif sys.platform == "darwin":
    IS_MAC = True
elif sys.platform in ["win32", "cygwin"]:
    IS_WIN = True


def build_cpp(
    cc,
    cxx,
    sources,
    targetprefix,
    targetname,
    targetsuffix,
    libs,
    libdirs,
    includes,
    eca,
    ela,
    defines,
    installpath="",
):
    import shutil
    import subprocess
    from os.path import basename
    from sysconfig import get_paths as gp

    log.info(f"building cpp target {targetname}...")

    include_dir_plat = ["-I" + incdir for incdir in includes]
    if IS_WIN:
        eca += ["/EHsc"]
        lib_prefix = ""
        lib_suffix = ".lib"
        obj_ext = ".obj"
        libdirs += [jp(gp()["data"], "libs")]
        library_dir_plat = ["/link"] + [f"/LIBPATH:{libdir}" for libdir in libdirs]
        additional_linker_opts = [
            "/DLL",
            f"/OUT:{targetprefix}{targetname}{targetsuffix}",
        ]
    else:
        eca += ["-fPIC"]
        ela += ["-shared"]
        lib_prefix = "-l"
        lib_suffix = ""
        obj_ext = ".o"
        library_dir_plat = ["-L" + libdir for libdir in libdirs]
        additional_linker_opts = ["-o", f"{targetprefix}{targetname}{targetsuffix}"]
    eca += ["-c"]
    libs = [f"{lib_prefix}{str(item)}{lib_suffix}" for item in libs]

    d4p_dir = os.getcwd()
    build_dir = os.path.join(d4p_dir, f"build_{targetname}")

    if os.path.exists(build_dir):
        shutil.rmtree(build_dir)
    os.mkdir(build_dir)
    os.chdir(build_dir)

    objfiles = [basename(f).replace(".cpp", obj_ext) for f in sources]
    for i, cppfile in enumerate(sources):
        if IS_WIN:
            out = [f"/Fo{objfiles[i]}"]
        else:
            out = ["-o", objfiles[i]]
        cmd = [cc] + include_dir_plat + eca + [f"{d4p_dir}/{cppfile}"] + out + defines
        log.info(subprocess.list2cmdline(cmd))
        subprocess.check_call(cmd)

    if IS_WIN:
        cmd = [cxx] + ela + objfiles + library_dir_plat + libs + additional_linker_opts
    else:
        cmd = [cxx] + objfiles + library_dir_plat + ela + libs + additional_linker_opts
    log.info(subprocess.list2cmdline(cmd))
    subprocess.check_call(cmd)
    shutil.copy(
        f"{targetprefix}{targetname}{targetsuffix}", os.path.join(d4p_dir, installpath)
    )
    if IS_WIN:
        target_lib_suffix = targetsuffix.replace(".dll", ".lib")
        shutil.copy(
            f"{targetprefix}{targetname}{target_lib_suffix}",
            os.path.join(d4p_dir, installpath),
        )
    os.chdir(d4p_dir)


def custom_build_cmake_clib(
    iface, cxx=None, onedal_major_binary_version=1, no_dist=True, use_parameters_lib=True
):
    import pybind11

    root_dir = os.path.normpath(jp(os.path.dirname(__file__), ".."))
    log.info(f"Project directory is: {root_dir}")

    builder_directory = jp(root_dir, "scripts")
    abs_build_temp_path = jp(root_dir, "build", f"backend_{iface}")
    install_directory = jp(root_dir, "onedal")
    log.info(f"Builder directory: {builder_directory}")
    log.info(f"Install directory: {install_directory}")

    cmake_generator = "-GNinja" if IS_WIN else ""
    python_include = get_python_inc()
    win_python_path_lib = os.path.abspath(jp(get_config_var("LIBDEST"), "..", "libs"))
    python_library_dir = win_python_path_lib if IS_WIN else get_config_var("LIBDIR")
    numpy_include = np.get_include()

    if iface in ["dpc", "spmd_dpc"]:
        if IS_WIN:
            cxx = "icx"
        else:
            cxx = "icpx"
    elif cxx is None:
        raise RuntimeError("CXX compiler shall be specified")

<<<<<<< HEAD
    build_distribute = iface == "dpc" and not no_dist and IS_LIN
=======
    build_distribute = iface == "spmd_dpc" and not no_dist and IS_LIN
>>>>>>> 7f82eac5

    log.info(f"Build DPCPP SPMD functionality: {str(build_distribute)}")

    if build_distribute:
        mpi_root = os.environ["MPIROOT"]
        MPI_INCDIRS = jp(mpi_root, "include")
        MPI_LIBDIRS = jp(mpi_root, "lib")
        MPI_LIBNAME = getattr(os.environ, "MPI_LIBNAME", None)
        if MPI_LIBNAME:
            MPI_LIBS = MPI_LIBNAME
        elif IS_WIN:
            if os.path.isfile(jp(mpi_root, "lib", "mpi.lib")):
                MPI_LIBS = "mpi"
            if os.path.isfile(jp(mpi_root, "lib", "impi.lib")):
                MPI_LIBS = "impi"
            assert MPI_LIBS, "Couldn't find MPI library"
        else:
            MPI_LIBS = "mpi"

    use_parameters_arg = "yes" if use_parameters_lib else "no"
    log.info(f"Build using parameters library: {use_parameters_arg}")

    cmake_args = [
        "cmake",
        cmake_generator,
        "-S" + builder_directory,
        "-B" + abs_build_temp_path,
        "-DCMAKE_CXX_COMPILER=" + cxx,
        "-DCMAKE_INSTALL_PREFIX=" + install_directory,
        "-DCMAKE_PREFIX_PATH=" + install_directory,
        "-DIFACE=" + iface,
        "-DONEDAL_MAJOR_BINARY=" + str(onedal_major_binary_version),
        "-DPYTHON_INCLUDE_DIR=" + python_include,
        "-DNUMPY_INCLUDE_DIRS=" + numpy_include,
        "-DPYTHON_LIBRARY_DIR=" + python_library_dir,
        "-DoneDAL_INCLUDE_DIRS=" + jp(os.environ["DALROOT"], "include"),
        "-DoneDAL_LIBRARY_DIR=" + jp(os.environ["DALROOT"], "lib", "intel64"),
        "-Dpybind11_DIR=" + pybind11.get_cmake_dir(),
        "-DoneDAL_USE_PARAMETERS_LIB=" + use_parameters_arg,
    ]

    if build_distribute:
        cmake_args += [
            "-DMPI_INCLUDE_DIRS=" + MPI_INCDIRS,
            "-DMPI_LIBRARY_DIR=" + MPI_LIBDIRS,
            "-DMPI_LIBS=" + MPI_LIBS,
        ]

    cpu_count = multiprocessing.cpu_count()
    # limit parallel cmake jobs if memory size is insufficient
    # TODO: add on all platforms
    if IS_LIN:
        with open("/proc/meminfo", "r") as meminfo_file_obj:
            memfree = meminfo_file_obj.read().split("\n")[1].split(" ")
            while "" in memfree:
                memfree.remove("")
            memfree = int(memfree[1])  # total memory in kB
        cpu_count = min(cpu_count, floor(max(1, memfree / 2**20)))

    make_args = ["cmake", "--build", abs_build_temp_path, "-j " + str(cpu_count)]

    make_install_args = [
        "cmake",
        "--install",
        abs_build_temp_path,
    ]

    subprocess.check_call(cmake_args)
    subprocess.check_call(make_args)
    subprocess.check_call(make_install_args)
<|MERGE_RESOLUTION|>--- conflicted
+++ resolved
@@ -1,224 +1,220 @@
-#! /usr/bin/env python
-# ===============================================================================
-# Copyright 2021 Intel Corporation
-#
-# Licensed under the Apache License, Version 2.0 (the "License");
-# you may not use this file except in compliance with the License.
-# You may obtain a copy of the License at
-#
-#     http://www.apache.org/licenses/LICENSE-2.0
-#
-# Unless required by applicable law or agreed to in writing, software
-# distributed under the License is distributed on an "AS IS" BASIS,
-# WITHOUT WARRANTIES OR CONDITIONS OF ANY KIND, either express or implied.
-# See the License for the specific language governing permissions and
-# limitations under the License.
-# ===============================================================================
-
-import multiprocessing
-import os
-import subprocess
-import sys
-from distutils import log
-from distutils.sysconfig import get_config_var, get_python_inc
-from math import floor
-from os.path import join as jp
-
-import numpy as np
-
-IS_WIN = False
-IS_MAC = False
-IS_LIN = False
-
-if "linux" in sys.platform:
-    IS_LIN = True
-elif sys.platform == "darwin":
-    IS_MAC = True
-elif sys.platform in ["win32", "cygwin"]:
-    IS_WIN = True
-
-
-def build_cpp(
-    cc,
-    cxx,
-    sources,
-    targetprefix,
-    targetname,
-    targetsuffix,
-    libs,
-    libdirs,
-    includes,
-    eca,
-    ela,
-    defines,
-    installpath="",
-):
-    import shutil
-    import subprocess
-    from os.path import basename
-    from sysconfig import get_paths as gp
-
-    log.info(f"building cpp target {targetname}...")
-
-    include_dir_plat = ["-I" + incdir for incdir in includes]
-    if IS_WIN:
-        eca += ["/EHsc"]
-        lib_prefix = ""
-        lib_suffix = ".lib"
-        obj_ext = ".obj"
-        libdirs += [jp(gp()["data"], "libs")]
-        library_dir_plat = ["/link"] + [f"/LIBPATH:{libdir}" for libdir in libdirs]
-        additional_linker_opts = [
-            "/DLL",
-            f"/OUT:{targetprefix}{targetname}{targetsuffix}",
-        ]
-    else:
-        eca += ["-fPIC"]
-        ela += ["-shared"]
-        lib_prefix = "-l"
-        lib_suffix = ""
-        obj_ext = ".o"
-        library_dir_plat = ["-L" + libdir for libdir in libdirs]
-        additional_linker_opts = ["-o", f"{targetprefix}{targetname}{targetsuffix}"]
-    eca += ["-c"]
-    libs = [f"{lib_prefix}{str(item)}{lib_suffix}" for item in libs]
-
-    d4p_dir = os.getcwd()
-    build_dir = os.path.join(d4p_dir, f"build_{targetname}")
-
-    if os.path.exists(build_dir):
-        shutil.rmtree(build_dir)
-    os.mkdir(build_dir)
-    os.chdir(build_dir)
-
-    objfiles = [basename(f).replace(".cpp", obj_ext) for f in sources]
-    for i, cppfile in enumerate(sources):
-        if IS_WIN:
-            out = [f"/Fo{objfiles[i]}"]
-        else:
-            out = ["-o", objfiles[i]]
-        cmd = [cc] + include_dir_plat + eca + [f"{d4p_dir}/{cppfile}"] + out + defines
-        log.info(subprocess.list2cmdline(cmd))
-        subprocess.check_call(cmd)
-
-    if IS_WIN:
-        cmd = [cxx] + ela + objfiles + library_dir_plat + libs + additional_linker_opts
-    else:
-        cmd = [cxx] + objfiles + library_dir_plat + ela + libs + additional_linker_opts
-    log.info(subprocess.list2cmdline(cmd))
-    subprocess.check_call(cmd)
-    shutil.copy(
-        f"{targetprefix}{targetname}{targetsuffix}", os.path.join(d4p_dir, installpath)
-    )
-    if IS_WIN:
-        target_lib_suffix = targetsuffix.replace(".dll", ".lib")
-        shutil.copy(
-            f"{targetprefix}{targetname}{target_lib_suffix}",
-            os.path.join(d4p_dir, installpath),
-        )
-    os.chdir(d4p_dir)
-
-
-def custom_build_cmake_clib(
-    iface, cxx=None, onedal_major_binary_version=1, no_dist=True, use_parameters_lib=True
-):
-    import pybind11
-
-    root_dir = os.path.normpath(jp(os.path.dirname(__file__), ".."))
-    log.info(f"Project directory is: {root_dir}")
-
-    builder_directory = jp(root_dir, "scripts")
-    abs_build_temp_path = jp(root_dir, "build", f"backend_{iface}")
-    install_directory = jp(root_dir, "onedal")
-    log.info(f"Builder directory: {builder_directory}")
-    log.info(f"Install directory: {install_directory}")
-
-    cmake_generator = "-GNinja" if IS_WIN else ""
-    python_include = get_python_inc()
-    win_python_path_lib = os.path.abspath(jp(get_config_var("LIBDEST"), "..", "libs"))
-    python_library_dir = win_python_path_lib if IS_WIN else get_config_var("LIBDIR")
-    numpy_include = np.get_include()
-
-    if iface in ["dpc", "spmd_dpc"]:
-        if IS_WIN:
-            cxx = "icx"
-        else:
-            cxx = "icpx"
-    elif cxx is None:
-        raise RuntimeError("CXX compiler shall be specified")
-
-<<<<<<< HEAD
-    build_distribute = iface == "dpc" and not no_dist and IS_LIN
-=======
-    build_distribute = iface == "spmd_dpc" and not no_dist and IS_LIN
->>>>>>> 7f82eac5
-
-    log.info(f"Build DPCPP SPMD functionality: {str(build_distribute)}")
-
-    if build_distribute:
-        mpi_root = os.environ["MPIROOT"]
-        MPI_INCDIRS = jp(mpi_root, "include")
-        MPI_LIBDIRS = jp(mpi_root, "lib")
-        MPI_LIBNAME = getattr(os.environ, "MPI_LIBNAME", None)
-        if MPI_LIBNAME:
-            MPI_LIBS = MPI_LIBNAME
-        elif IS_WIN:
-            if os.path.isfile(jp(mpi_root, "lib", "mpi.lib")):
-                MPI_LIBS = "mpi"
-            if os.path.isfile(jp(mpi_root, "lib", "impi.lib")):
-                MPI_LIBS = "impi"
-            assert MPI_LIBS, "Couldn't find MPI library"
-        else:
-            MPI_LIBS = "mpi"
-
-    use_parameters_arg = "yes" if use_parameters_lib else "no"
-    log.info(f"Build using parameters library: {use_parameters_arg}")
-
-    cmake_args = [
-        "cmake",
-        cmake_generator,
-        "-S" + builder_directory,
-        "-B" + abs_build_temp_path,
-        "-DCMAKE_CXX_COMPILER=" + cxx,
-        "-DCMAKE_INSTALL_PREFIX=" + install_directory,
-        "-DCMAKE_PREFIX_PATH=" + install_directory,
-        "-DIFACE=" + iface,
-        "-DONEDAL_MAJOR_BINARY=" + str(onedal_major_binary_version),
-        "-DPYTHON_INCLUDE_DIR=" + python_include,
-        "-DNUMPY_INCLUDE_DIRS=" + numpy_include,
-        "-DPYTHON_LIBRARY_DIR=" + python_library_dir,
-        "-DoneDAL_INCLUDE_DIRS=" + jp(os.environ["DALROOT"], "include"),
-        "-DoneDAL_LIBRARY_DIR=" + jp(os.environ["DALROOT"], "lib", "intel64"),
-        "-Dpybind11_DIR=" + pybind11.get_cmake_dir(),
-        "-DoneDAL_USE_PARAMETERS_LIB=" + use_parameters_arg,
-    ]
-
-    if build_distribute:
-        cmake_args += [
-            "-DMPI_INCLUDE_DIRS=" + MPI_INCDIRS,
-            "-DMPI_LIBRARY_DIR=" + MPI_LIBDIRS,
-            "-DMPI_LIBS=" + MPI_LIBS,
-        ]
-
-    cpu_count = multiprocessing.cpu_count()
-    # limit parallel cmake jobs if memory size is insufficient
-    # TODO: add on all platforms
-    if IS_LIN:
-        with open("/proc/meminfo", "r") as meminfo_file_obj:
-            memfree = meminfo_file_obj.read().split("\n")[1].split(" ")
-            while "" in memfree:
-                memfree.remove("")
-            memfree = int(memfree[1])  # total memory in kB
-        cpu_count = min(cpu_count, floor(max(1, memfree / 2**20)))
-
-    make_args = ["cmake", "--build", abs_build_temp_path, "-j " + str(cpu_count)]
-
-    make_install_args = [
-        "cmake",
-        "--install",
-        abs_build_temp_path,
-    ]
-
-    subprocess.check_call(cmake_args)
-    subprocess.check_call(make_args)
-    subprocess.check_call(make_install_args)
+#! /usr/bin/env python
+# ===============================================================================
+# Copyright 2021 Intel Corporation
+#
+# Licensed under the Apache License, Version 2.0 (the "License");
+# you may not use this file except in compliance with the License.
+# You may obtain a copy of the License at
+#
+#     http://www.apache.org/licenses/LICENSE-2.0
+#
+# Unless required by applicable law or agreed to in writing, software
+# distributed under the License is distributed on an "AS IS" BASIS,
+# WITHOUT WARRANTIES OR CONDITIONS OF ANY KIND, either express or implied.
+# See the License for the specific language governing permissions and
+# limitations under the License.
+# ===============================================================================
+
+import multiprocessing
+import os
+import subprocess
+import sys
+from distutils import log
+from distutils.sysconfig import get_config_var, get_python_inc
+from math import floor
+from os.path import join as jp
+
+import numpy as np
+
+IS_WIN = False
+IS_MAC = False
+IS_LIN = False
+
+if "linux" in sys.platform:
+    IS_LIN = True
+elif sys.platform == "darwin":
+    IS_MAC = True
+elif sys.platform in ["win32", "cygwin"]:
+    IS_WIN = True
+
+
+def build_cpp(
+    cc,
+    cxx,
+    sources,
+    targetprefix,
+    targetname,
+    targetsuffix,
+    libs,
+    libdirs,
+    includes,
+    eca,
+    ela,
+    defines,
+    installpath="",
+):
+    import shutil
+    import subprocess
+    from os.path import basename
+    from sysconfig import get_paths as gp
+
+    log.info(f"building cpp target {targetname}...")
+
+    include_dir_plat = ["-I" + incdir for incdir in includes]
+    if IS_WIN:
+        eca += ["/EHsc"]
+        lib_prefix = ""
+        lib_suffix = ".lib"
+        obj_ext = ".obj"
+        libdirs += [jp(gp()["data"], "libs")]
+        library_dir_plat = ["/link"] + [f"/LIBPATH:{libdir}" for libdir in libdirs]
+        additional_linker_opts = [
+            "/DLL",
+            f"/OUT:{targetprefix}{targetname}{targetsuffix}",
+        ]
+    else:
+        eca += ["-fPIC"]
+        ela += ["-shared"]
+        lib_prefix = "-l"
+        lib_suffix = ""
+        obj_ext = ".o"
+        library_dir_plat = ["-L" + libdir for libdir in libdirs]
+        additional_linker_opts = ["-o", f"{targetprefix}{targetname}{targetsuffix}"]
+    eca += ["-c"]
+    libs = [f"{lib_prefix}{str(item)}{lib_suffix}" for item in libs]
+
+    d4p_dir = os.getcwd()
+    build_dir = os.path.join(d4p_dir, f"build_{targetname}")
+
+    if os.path.exists(build_dir):
+        shutil.rmtree(build_dir)
+    os.mkdir(build_dir)
+    os.chdir(build_dir)
+
+    objfiles = [basename(f).replace(".cpp", obj_ext) for f in sources]
+    for i, cppfile in enumerate(sources):
+        if IS_WIN:
+            out = [f"/Fo{objfiles[i]}"]
+        else:
+            out = ["-o", objfiles[i]]
+        cmd = [cc] + include_dir_plat + eca + [f"{d4p_dir}/{cppfile}"] + out + defines
+        log.info(subprocess.list2cmdline(cmd))
+        subprocess.check_call(cmd)
+
+    if IS_WIN:
+        cmd = [cxx] + ela + objfiles + library_dir_plat + libs + additional_linker_opts
+    else:
+        cmd = [cxx] + objfiles + library_dir_plat + ela + libs + additional_linker_opts
+    log.info(subprocess.list2cmdline(cmd))
+    subprocess.check_call(cmd)
+    shutil.copy(
+        f"{targetprefix}{targetname}{targetsuffix}", os.path.join(d4p_dir, installpath)
+    )
+    if IS_WIN:
+        target_lib_suffix = targetsuffix.replace(".dll", ".lib")
+        shutil.copy(
+            f"{targetprefix}{targetname}{target_lib_suffix}",
+            os.path.join(d4p_dir, installpath),
+        )
+    os.chdir(d4p_dir)
+
+
+def custom_build_cmake_clib(
+    iface, cxx=None, onedal_major_binary_version=1, no_dist=True, use_parameters_lib=True
+):
+    import pybind11
+
+    root_dir = os.path.normpath(jp(os.path.dirname(__file__), ".."))
+    log.info(f"Project directory is: {root_dir}")
+
+    builder_directory = jp(root_dir, "scripts")
+    abs_build_temp_path = jp(root_dir, "build", f"backend_{iface}")
+    install_directory = jp(root_dir, "onedal")
+    log.info(f"Builder directory: {builder_directory}")
+    log.info(f"Install directory: {install_directory}")
+
+    cmake_generator = "-GNinja" if IS_WIN else ""
+    python_include = get_python_inc()
+    win_python_path_lib = os.path.abspath(jp(get_config_var("LIBDEST"), "..", "libs"))
+    python_library_dir = win_python_path_lib if IS_WIN else get_config_var("LIBDIR")
+    numpy_include = np.get_include()
+
+    if iface in ["dpc", "spmd_dpc"]:
+        if IS_WIN:
+            cxx = "icx"
+        else:
+            cxx = "icpx"
+    elif cxx is None:
+        raise RuntimeError("CXX compiler shall be specified")
+
+    build_distribute = iface == "spmd_dpc" and not no_dist and IS_LIN
+
+    log.info(f"Build DPCPP SPMD functionality: {str(build_distribute)}")
+
+    if build_distribute:
+        mpi_root = os.environ["MPIROOT"]
+        MPI_INCDIRS = jp(mpi_root, "include")
+        MPI_LIBDIRS = jp(mpi_root, "lib")
+        MPI_LIBNAME = getattr(os.environ, "MPI_LIBNAME", None)
+        if MPI_LIBNAME:
+            MPI_LIBS = MPI_LIBNAME
+        elif IS_WIN:
+            if os.path.isfile(jp(mpi_root, "lib", "mpi.lib")):
+                MPI_LIBS = "mpi"
+            if os.path.isfile(jp(mpi_root, "lib", "impi.lib")):
+                MPI_LIBS = "impi"
+            assert MPI_LIBS, "Couldn't find MPI library"
+        else:
+            MPI_LIBS = "mpi"
+
+    use_parameters_arg = "yes" if use_parameters_lib else "no"
+    log.info(f"Build using parameters library: {use_parameters_arg}")
+
+    cmake_args = [
+        "cmake",
+        cmake_generator,
+        "-S" + builder_directory,
+        "-B" + abs_build_temp_path,
+        "-DCMAKE_CXX_COMPILER=" + cxx,
+        "-DCMAKE_INSTALL_PREFIX=" + install_directory,
+        "-DCMAKE_PREFIX_PATH=" + install_directory,
+        "-DIFACE=" + iface,
+        "-DONEDAL_MAJOR_BINARY=" + str(onedal_major_binary_version),
+        "-DPYTHON_INCLUDE_DIR=" + python_include,
+        "-DNUMPY_INCLUDE_DIRS=" + numpy_include,
+        "-DPYTHON_LIBRARY_DIR=" + python_library_dir,
+        "-DoneDAL_INCLUDE_DIRS=" + jp(os.environ["DALROOT"], "include"),
+        "-DoneDAL_LIBRARY_DIR=" + jp(os.environ["DALROOT"], "lib", "intel64"),
+        "-Dpybind11_DIR=" + pybind11.get_cmake_dir(),
+        "-DoneDAL_USE_PARAMETERS_LIB=" + use_parameters_arg,
+    ]
+
+    if build_distribute:
+        cmake_args += [
+            "-DMPI_INCLUDE_DIRS=" + MPI_INCDIRS,
+            "-DMPI_LIBRARY_DIR=" + MPI_LIBDIRS,
+            "-DMPI_LIBS=" + MPI_LIBS,
+        ]
+
+    cpu_count = multiprocessing.cpu_count()
+    # limit parallel cmake jobs if memory size is insufficient
+    # TODO: add on all platforms
+    if IS_LIN:
+        with open("/proc/meminfo", "r") as meminfo_file_obj:
+            memfree = meminfo_file_obj.read().split("\n")[1].split(" ")
+            while "" in memfree:
+                memfree.remove("")
+            memfree = int(memfree[1])  # total memory in kB
+        cpu_count = min(cpu_count, floor(max(1, memfree / 2**20)))
+
+    make_args = ["cmake", "--build", abs_build_temp_path, "-j " + str(cpu_count)]
+
+    make_install_args = [
+        "cmake",
+        "--install",
+        abs_build_temp_path,
+    ]
+
+    subprocess.check_call(cmake_args)
+    subprocess.check_call(make_args)
+    subprocess.check_call(make_install_args)