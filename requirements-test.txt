--- conflicted
+++ resolved
@@ -11,9 +11,5 @@
 lightgbm==4.3.0
 catboost==1.2.5
 shap==0.44.1 ; python_version == '3.8'
-<<<<<<< HEAD
-shap==0.45.0 ; python_version >= '3.9'
-array-api-strict ; python_version >= '3.9'
-=======
 shap==0.45.1 ; python_version >= '3.9'
->>>>>>> e6436dbf
+array-api-strict ; python_version >= '3.9'