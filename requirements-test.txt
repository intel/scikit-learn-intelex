--- conflicted
+++ resolved
@@ -3,16 +3,9 @@
 numpy>=1.21.6 ; python_version == '3.10'
 numpy>=1.23.5 ; python_version >= '3.11'
 scikit-learn==1.3.2
-<<<<<<< HEAD
 pandas==2.0.3 ; python_version == '3.8'
 pandas==2.1.2 ; python_version >= '3.9'
-xgboost==1.7.6; python_version <= '3.9'
-xgboost==2.0.0; python_version >= '3.10'
-=======
-pandas==2.0.1 ; python_version == '3.8'
-pandas==2.1.1 ; python_version >= '3.9'
 xgboost==2.0.1
->>>>>>> 8b7f5bf3
 lightgbm==4.1.0
 catboost==1.2.2; python_version <= '3.11' # FIXME: Add as soon as 3.12 is supported
 shap==0.42.1; python_version <= '3.11' # FIXME: Add as soon as 3.12 is supported