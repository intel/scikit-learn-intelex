pytest==7.4.4 ; python_version <= '3.9'
pytest==8.2.2 ; python_version >= '3.10'
numpy>=1.19.5 ; python_version <= '3.9'
numpy>=1.21.6 ; python_version == '3.10'
numpy>=1.23.5 ; python_version == '3.11'
numpy>=2.0.0 ; python_version >= '3.12'
scikit-learn==1.2.2 ; python_version == '3.8'
scikit-learn==1.5.0 ; python_version >= '3.9'
pandas==2.0.3 ; python_version == '3.8'
pandas==2.1.3 ; python_version >= '3.9' and python_version < '3.11'
pandas==2.2.2 ; python_version >= '3.11'
xgboost==2.0.3
<<<<<<< HEAD
lightgbm==4.3.0
catboost==1.2.5 ; python_version < '3.11' # TODO: Remove 3.11 condition when catboost supports numpy 2.0
=======
lightgbm==4.4.0
catboost==1.2.5 ; python_version < '3.12' # TODO: Remove 3.12 condition when catboost supports numpy 2.0
>>>>>>> 315f5cda
shap==0.44.1 ; python_version == '3.8'
shap==0.45.1 ; python_version >= '3.9' and python_version < '3.12' # TODO: Remove 3.12 condition when shap/numba support numpy 2.0
array-api-strict==1.1.1 ; python_version >= '3.9'<|MERGE_RESOLUTION|>--- conflicted
+++ resolved
@@ -10,13 +10,8 @@
 pandas==2.1.3 ; python_version >= '3.9' and python_version < '3.11'
 pandas==2.2.2 ; python_version >= '3.11'
 xgboost==2.0.3
-<<<<<<< HEAD
-lightgbm==4.3.0
+lightgbm==4.4.0
 catboost==1.2.5 ; python_version < '3.11' # TODO: Remove 3.11 condition when catboost supports numpy 2.0
-=======
-lightgbm==4.4.0
-catboost==1.2.5 ; python_version < '3.12' # TODO: Remove 3.12 condition when catboost supports numpy 2.0
->>>>>>> 315f5cda
 shap==0.44.1 ; python_version == '3.8'
 shap==0.45.1 ; python_version >= '3.9' and python_version < '3.12' # TODO: Remove 3.12 condition when shap/numba support numpy 2.0
 array-api-strict==1.1.1 ; python_version >= '3.9'