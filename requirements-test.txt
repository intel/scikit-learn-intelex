pytest==7.4.2
numpy>=1.19.5 ; python_version <= '3.9'
numpy>=1.21.6 ; python_version == '3.10'
numpy>=1.23.5 ; python_version >= '3.11'
<<<<<<< HEAD
scikit-learn==1.2.2
pandas==2.0.1 ; python_version == '3.8'
pandas==2.1.0 ; python_version >= '3.9'
=======
scikit-learn==1.3.0
pandas==2.0.1
>>>>>>> fe714588
<|MERGE_RESOLUTION|>--- conflicted
+++ resolved
@@ -2,11 +2,6 @@
 numpy>=1.19.5 ; python_version <= '3.9'
 numpy>=1.21.6 ; python_version == '3.10'
 numpy>=1.23.5 ; python_version >= '3.11'
-<<<<<<< HEAD
-scikit-learn==1.2.2
+scikit-learn==1.3.0
 pandas==2.0.1 ; python_version == '3.8'
-pandas==2.1.0 ; python_version >= '3.9'
-=======
-scikit-learn==1.3.0
-pandas==2.0.1
->>>>>>> fe714588
+pandas==2.1.0 ; python_version >= '3.9'