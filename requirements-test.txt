pytest==7.4.4 ; python_version <= '3.10'
pytest==8.3.3 ; python_version >= '3.11'
pytest-json-report==1.5.0
numpy>=1.19.5 ; python_version <= '3.9'
numpy>=1.21.6 ; python_version == '3.10'
numpy>=1.23.5 ; python_version == '3.11'
numpy>=2.0.0 ; python_version >= '3.12'
scikit-learn==1.5.2
pandas==2.1.3 ; python_version < '3.11'
pandas==2.2.2 ; python_version >= '3.11'
xgboost==2.1.1
lightgbm==4.5.0
catboost==1.2.7 ; python_version < '3.11' # TODO: Remove 3.11 condition when catboost supports numpy 2.0
shap==0.46.0
array-api-compat==1.9
<<<<<<< HEAD
array-api-strict==2.0.1
pytest-cov==5.0.0
=======
array-api-strict==2.1
>>>>>>> c0eb5adf
<|MERGE_RESOLUTION|>--- conflicted
+++ resolved
@@ -1,6 +1,7 @@
 pytest==7.4.4 ; python_version <= '3.10'
 pytest==8.3.3 ; python_version >= '3.11'
 pytest-json-report==1.5.0
+pytest-cov==5.0.0
 numpy>=1.19.5 ; python_version <= '3.9'
 numpy>=1.21.6 ; python_version == '3.10'
 numpy>=1.23.5 ; python_version == '3.11'
@@ -13,9 +14,4 @@
 catboost==1.2.7 ; python_version < '3.11' # TODO: Remove 3.11 condition when catboost supports numpy 2.0
 shap==0.46.0
 array-api-compat==1.9
-<<<<<<< HEAD
-array-api-strict==2.0.1
-pytest-cov==5.0.0
-=======
-array-api-strict==2.1
->>>>>>> c0eb5adf
+array-api-strict==2.1