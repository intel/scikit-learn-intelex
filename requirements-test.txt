<<<<<<< HEAD
pytest==6.2.2
scikit-learn==0.24.1
pandas==1.1.5 ; python_version <= '3.6'
pandas==1.2.2 ; python_version >= '3.7'
lightgbm==3.1.1
xgboost==1.3.3
=======
pytest
scikit-learn
pandas
>>>>>>> c8997254
<|MERGE_RESOLUTION|>--- conflicted
+++ resolved
@@ -1,12 +1,4 @@
-<<<<<<< HEAD
 pytest==6.2.2
 scikit-learn==0.24.1
 pandas==1.1.5 ; python_version <= '3.6'
-pandas==1.2.2 ; python_version >= '3.7'
-lightgbm==3.1.1
-xgboost==1.3.3
-=======
-pytest
-scikit-learn
-pandas
->>>>>>> c8997254
+pandas==1.2.2 ; python_version >= '3.7'