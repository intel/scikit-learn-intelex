--- conflicted
+++ resolved
@@ -77,11 +77,7 @@
 ## Setting up a build environment
 The easiest path for getting cython, DAAL, MPI etc. is by creating a conda environment and setting environment variables:
 ```
-<<<<<<< HEAD
-conda create -n DAAL4PY python=3.6 impi-devel tbb-devel daal daal-include cython jinja2 numpy clang-tools -c intel -c conda-forge
-=======
 conda create -n DAAL4PY python=3.6 impi-devel daal daal-include cython jinja2 numpy clang-tools -c intel -c conda-forge
->>>>>>> 5572e4b6
 conda activate DAAL4PY
 export DAALROOT=$CONDA_PREFIX
 export MPIROOT=$CONDA_PREFIX
